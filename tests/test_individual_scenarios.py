--- conflicted
+++ resolved
@@ -15,13 +15,6 @@
 from pathlib import Path
 from src.scenarios import run_scenarios_from_yaml
 
-<<<<<<< HEAD
-from src.scenarios import run_model_no_trade_baseline
-from src.scenarios import run_model_no_trade_no_resilient_foods
-from src.scenarios import run_model_no_trade_with_resilient_foods
-from src.scenarios import run_ARG_1a_to_2d
-
-=======
 
 def print_banner(text):
     """
@@ -36,7 +29,6 @@
     """
     banner_width = 196  # Adjust the width of the banner
     padding = max(0, (banner_width - len(text)) // 2)
->>>>>>> a7f5790d
 
     # Print the banner with centered text
     print()
@@ -49,33 +41,10 @@
 
     Arguments:
         None
-<<<<<<< HEAD
-    """
-    run_model_no_trade_with_resilient_foods.main(["single", "no_pptx", "no_plot"])
-
-
-def test_run_argentina():
-    """
-    Runs the nuclear winter with res food by country and without trade model for testing
-
-    Arguments:
 
     Returns:
         None
     """
-
-    run_ARG_1a_to_2d.main(["False", "False"])  # no plots
-
-
-def test_run_monte_carlo():
-    """
-    Runs the monte carlo model for testing
-=======
-
-    Returns:
-        None
-    """
->>>>>>> a7f5790d
 
     repo_root = git.Repo(".", search_parent_directories=True).working_dir
     # Load data
@@ -93,15 +62,7 @@
 
 
 if __name__ == "__main__":
-<<<<<<< HEAD
-    test_run_baseline_by_country_no_trade()
-    test_run_nuclear_winter_by_country_no_trade_no_resilient_foods()
-    test_run_nuclear_winter_by_country_no_trade_with_resilient_foods()
-    test_run_monte_carlo()
-    test_run_argentina()
-=======
     test_run_all_scenarios()
->>>>>>> a7f5790d
 
     print("All tests passed")
     sys.exit(0)