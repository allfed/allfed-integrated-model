--- conflicted
+++ resolved
@@ -10,7 +10,6 @@
 from src.scenarios.run_model_no_trade import ScenarioRunnerNoTrade
 
 
-<<<<<<< HEAD
 def run_ARG_net_baseline():
     """
     Runs a simulation for Argentina's net food production under baseline climate conditions.
@@ -25,9 +24,6 @@
     """
 
     # Set up simulation parameters
-=======
-def run_ARG_net_baseline(show_country_figures, show_map_figures):
->>>>>>> 6cca53af
     this_simulation = {}
     this_simulation["scale"] = "country"
     this_simulation["seasonality"] = "country"
@@ -68,16 +64,12 @@
     )
 
 
-<<<<<<< HEAD
 def run_ARG_gross_baseline():
     """
     Runs a simulation for Argentina's gross food production with baseline climate.
     Feed and waste are NOT subtracted from production.
     """
     # Define simulation parameters
-=======
-def run_ARG_gross_baseline(show_country_figures, show_map_figures):
->>>>>>> 6cca53af
     this_simulation = {}
     this_simulation["scale"] = "country"
     this_simulation["seasonality"] = "country"
@@ -121,7 +113,6 @@
     )
 
 
-<<<<<<< HEAD
 def run_ARG_net_nuclear_winter():
     """
     Runs a simulation for Argentina's net food production during a nuclear winter catastrophe.
@@ -135,9 +126,6 @@
         None
     """
     # Set up simulation parameters
-=======
-def run_ARG_net_nuclear_winter(show_country_figures, show_map_figures):
->>>>>>> 6cca53af
     this_simulation = {}
     this_simulation["scale"] = "country"
     this_simulation["scenario"] = "no_resilient_foods"
@@ -180,18 +168,12 @@
     )
 
 
-<<<<<<< HEAD
 def run_ARG_net_nuclear_winter_reduced_feed_waste():
     """
     Runs a simulation for Argentina's net food production during a nuclear winter with reduced feed and waste.
     Prints the simulation title and command line argument inputs.
     """
     # Define simulation parameters
-=======
-def run_ARG_net_nuclear_winter_reduced_feed_waste(
-    show_country_figures, show_map_figures
-):
->>>>>>> 6cca53af
     this_simulation = {}
     this_simulation["scale"] = "country"
     this_simulation["scenario"] = "no_resilient_foods"
@@ -234,7 +216,6 @@
     )
 
 
-<<<<<<< HEAD
 def run_ARG_net_nuclear_winter_reduced_feed_waste_resilient():
     """
     Runs a simulation for Argentina's net food production during a nuclear winter, with reduced feed and waste, and
@@ -246,12 +227,6 @@
     Returns:
         None
     """
-=======
-def run_ARG_net_nuclear_winter_reduced_feed_waste_resilient(
-    show_country_figures, show_map_figures
-):
-    this_simulation = {}
->>>>>>> 6cca53af
 
     # Define the simulation inputs
     this_simulation = {}
@@ -298,7 +273,6 @@
     )
 
 
-<<<<<<< HEAD
 def run_ARG_net_nuclear_winter_reduced_feed_waste_resilient_more_area():
     """
     This function sets up a simulation for Argentina's net food production during a nuclear winter.
@@ -313,11 +287,6 @@
     """
 
     # Set up simulation parameters
-=======
-def run_ARG_net_nuclear_winter_reduced_feed_waste_resilient_more_area(
-    show_country_figures, show_map_figures
-):
->>>>>>> 6cca53af
     this_simulation = {}
 
     this_simulation["scale"] = "country"
@@ -365,7 +334,6 @@
 
 
 def main(args):
-<<<<<<< HEAD
     """
     This function runs the different scenarios for the ARG model. It is called with a list of arguments.
     The different scenarios are commented out, and only the last one is currently being run.
@@ -376,35 +344,6 @@
     run_ARG_net_nuclear_winter_reduced_feed_waste()  # Run the scenario for net food production during a nuclear winter with reduced feed and waste
     run_ARG_net_nuclear_winter_reduced_feed_waste_resilient()  # Run the scenario for net food production during a nuclear winter with reduced feed and waste and increased resilience
     run_ARG_net_nuclear_winter_reduced_feed_waste_resilient_more_area()  # Run the scenario for net food production during a nuclear winter with reduced feed and waste, increased resilience, and more area
-=======
-    print(
-        "USAGE: first arg to True to show country figures, second to show colored map"
-    )
-    print()
-    if not args or len(args) < 2:
-        if len(args) == 1:
-            args = [args[0], "False"]
-        else:
-            args = ["True", "False"]
-    run_ARG_net_baseline(
-        show_country_figures=args[0] == "True", show_map_figures=args[1] == "True"
-    )
-    run_ARG_gross_baseline(
-        show_country_figures=args[0] == "True", show_map_figures=args[1] == "True"
-    )
-    run_ARG_net_nuclear_winter(
-        show_country_figures=args[0] == "True", show_map_figures=args[1] == "True"
-    )
-    run_ARG_net_nuclear_winter_reduced_feed_waste(
-        show_country_figures=args[0] == "True", show_map_figures=args[1] == "True"
-    )
-    run_ARG_net_nuclear_winter_reduced_feed_waste_resilient(
-        show_country_figures=args[0] == "True", show_map_figures=args[1] == "True"
-    )
-    run_ARG_net_nuclear_winter_reduced_feed_waste_resilient_more_area(
-        show_country_figures=args[0] == "True", show_map_figures=args[1] == "True"
-    )
->>>>>>> 6cca53af
 
 
 if __name__ == "__main__":
