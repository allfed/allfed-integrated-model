"""
Scenarios.py: Provides numbers and methods to set the specific scenario to be optimized.
Also makes sure values are never set twice.
"""

import git
import numpy as np
import pytest


repo_root = git.Repo(".", search_parent_directories=True).working_dir


class Scenarios:
    def __init__(self):
        # used to ensure the properties of scenarios are set twice or left unset
        self.NONHUMAN_CONSUMPTION_SET = False
        self.WASTE_SET = False
        self.INTAKE_CONSTRAINTS_SET = False
        self.NUTRITION_PROFILE_SET = False
        self.STORED_FOOD_SET = False
        self.STORED_FOOD_END_SIM_SET = False
        self.SCALE_SET = False
        self.SEASONALITY_SET = False
        self.GRASSES_SET = False
        self.FISH_SET = False
        self.DISRUPTION_SET = False
        self.GENERIC_INITIALIZED_SET = False
        self.SCENARIO_SET = False
        self.PROTEIN_SET = False
        self.FAT_SET = False
        self.CULLING_PARAM_SET = False
        self.MEAT_STRATEGY_SET = False

        # convenient to understand what scenario is being run exactly
        self.scenario_description = "Scenario properties:\n"

    def check_all_set(self):
        """
        Ensure all properties of scenarios have been set
        """
        assert self.NONHUMAN_CONSUMPTION_SET
        assert self.WASTE_SET
        assert self.INTAKE_CONSTRAINTS_SET
        assert self.NUTRITION_PROFILE_SET
        assert self.STORED_FOOD_SET
        assert self.STORED_FOOD_END_SIM_SET
        assert self.SCALE_SET
        assert self.SEASONALITY_SET
        assert self.GRASSES_SET
        assert self.GENERIC_INITIALIZED_SET
        assert self.FISH_SET
        assert self.DISRUPTION_SET
        assert self.SCENARIO_SET
        assert self.PROTEIN_SET
        assert self.FAT_SET
        assert self.CULLING_PARAM_SET
        assert self.MEAT_STRATEGY_SET

    # INITIALIZATION

    def init_generic_scenario(self):
        assert not self.GENERIC_INITIALIZED_SET
        constants_for_params = {}

        # the following are used for all scenarios
        constants_for_params["GLOBAL_POP"] = 7723713182  # (about 7.8 billion)

        # not used unless smoothing true
        # useful for ensuring output variables don't fluctuate wildly
        constants_for_params["DELAY"] = {}
        constants_for_params["MAX_RATIO_CULLED_SLAUGHTER_TO_BASELINE"] = 1

        # constants_for_params["ADD_MILK"] = True
        constants_for_params["ADD_FISH"] = True

        self.GENERIC_INITIALIZED_SET = True
        return constants_for_params

    def init_global_food_system_properties(self):
        self.scenario_description += "\ncontinued trade"
        assert not self.SCALE_SET
        self.IS_GLOBAL_ANALYSIS = True

        constants_for_params = self.init_generic_scenario()

        # global human population (2020)
        constants_for_params["POP"] = 7723713182  # (about 7.8 billion)

        # annual tons dry caloric equivalent
        constants_for_params["BASELINE_CROP_KCALS"] = 3898e6 * 1.015

        # annual tons fat
        constants_for_params["BASELINE_CROP_FAT"] = 322e6 * 1.08

        # annual tons protein
        constants_for_params["BASELINE_CROP_PROTEIN"] = 350e6 * 0.94

        # annual tons dry caloric equivalent
        constants_for_params["BIOFUEL_KCALS"] = 623e6

        # annual tons fat
        constants_for_params["BIOFUEL_FAT"] = 124e6

        # annual tons protein
        constants_for_params["BIOFUEL_PROTEIN"] = 32e6

        # annual tons dry caloric equivalent
        constants_for_params["FEED_KCALS"] = 1447.96e6

        # annual tons fat
        constants_for_params["FEED_FAT"] = 60e6

        # annual tons protein
        constants_for_params["FEED_PROTEIN"] = 147e6

        # tons dry caloric monthly
        constants_for_params["HUMAN_INEDIBLE_FEED_BASELINE_MONTHLY"] = 4206 * 1e6 / 12

        # total stocks at the end of the month in dry caloric tons
        # this is total stored food available
        # if all of it were used for the whole earth, including private stocks
        # but not including a 2 month in-transit or the estimated 2 weeks to 1
        # month of stocks in people's homes, grocery stores, and food
        # warehouses
        constants_for_params["END_OF_MONTH_STOCKS"] = {}
        constants_for_params["END_OF_MONTH_STOCKS"]["JAN"] = 1960.922e6 * 1.015
        constants_for_params["END_OF_MONTH_STOCKS"]["FEB"] = 1784.277e6 * 1.015
        constants_for_params["END_OF_MONTH_STOCKS"]["MAR"] = 1624.673e6 * 1.015
        constants_for_params["END_OF_MONTH_STOCKS"]["APR"] = 1492.822e6 * 1.015
        constants_for_params["END_OF_MONTH_STOCKS"]["MAY"] = 1359.236e6 * 1.015
        constants_for_params["END_OF_MONTH_STOCKS"]["JUN"] = 1245.351e6 * 1.015
        constants_for_params["END_OF_MONTH_STOCKS"]["JUL"] = 1246.485e6 * 1.015
        constants_for_params["END_OF_MONTH_STOCKS"]["AUG"] = 1140.824e6 * 1.015
        constants_for_params["END_OF_MONTH_STOCKS"]["SEP"] = 1196.499e6 * 1.015
        constants_for_params["END_OF_MONTH_STOCKS"]["OCT"] = 1487.030e6 * 1.015
        constants_for_params["END_OF_MONTH_STOCKS"]["NOV"] = 1642.406e6 * 1.015
        constants_for_params["END_OF_MONTH_STOCKS"]["DEC"] = 1813.862e6 * 1.015

        constants_for_params["SEAWEED_GROWTH_PER_DAY"] = {}
        constants_for_params["SEAWEED_GROWTH_PER_DAY"]["-3"] = 3.280243527
        constants_for_params["SEAWEED_GROWTH_PER_DAY"]["-2"] = 3.334115726
        constants_for_params["SEAWEED_GROWTH_PER_DAY"]["-1"] = 3.050423835
        constants_for_params["SEAWEED_GROWTH_PER_DAY"]["0"] = 2.835455997
        constants_for_params["SEAWEED_GROWTH_PER_DAY"]["1"] = 2.847631746
        constants_for_params["SEAWEED_GROWTH_PER_DAY"]["2"] = 3.938247088
        constants_for_params["SEAWEED_GROWTH_PER_DAY"]["3"] = 4.461998946
        constants_for_params["SEAWEED_GROWTH_PER_DAY"]["4"] = 4.407004285
        constants_for_params["SEAWEED_GROWTH_PER_DAY"]["5"] = 4.14288022
        constants_for_params["SEAWEED_GROWTH_PER_DAY"]["6"] = 4.019320807
        constants_for_params["SEAWEED_GROWTH_PER_DAY"]["7"] = 4.029817721
        constants_for_params["SEAWEED_GROWTH_PER_DAY"]["8"] = 3.811881724
        constants_for_params["SEAWEED_GROWTH_PER_DAY"]["9"] = 3.499376903
        constants_for_params["SEAWEED_GROWTH_PER_DAY"]["10"] = 3.698330595
        constants_for_params["SEAWEED_GROWTH_PER_DAY"]["11"] = 3.948105122
        constants_for_params["SEAWEED_GROWTH_PER_DAY"]["12"] = 4.1984675
        constants_for_params["SEAWEED_GROWTH_PER_DAY"]["13"] = 4.556431237
        constants_for_params["SEAWEED_GROWTH_PER_DAY"]["14"] = 4.483116708
        constants_for_params["SEAWEED_GROWTH_PER_DAY"]["15"] = 4.307000533
        constants_for_params["SEAWEED_GROWTH_PER_DAY"]["16"] = 4.293354108
        constants_for_params["SEAWEED_GROWTH_PER_DAY"]["17"] = 4.336405342
        constants_for_params["SEAWEED_GROWTH_PER_DAY"]["18"] = 4.124423307
        constants_for_params["SEAWEED_GROWTH_PER_DAY"]["19"] = 3.957399801
        constants_for_params["SEAWEED_GROWTH_PER_DAY"]["20"] = 3.574110614
        constants_for_params["SEAWEED_GROWTH_PER_DAY"]["21"] = 3.562394509
        constants_for_params["SEAWEED_GROWTH_PER_DAY"]["22"] = 3.454517899
        constants_for_params["SEAWEED_GROWTH_PER_DAY"]["23"] = 3.388982778
        constants_for_params["SEAWEED_GROWTH_PER_DAY"]["24"] = 3.450605774
        constants_for_params["SEAWEED_GROWTH_PER_DAY"]["25"] = 3.555228229
        constants_for_params["SEAWEED_GROWTH_PER_DAY"]["26"] = 3.658816146
        constants_for_params["SEAWEED_GROWTH_PER_DAY"]["27"] = 3.424530139
        constants_for_params["SEAWEED_GROWTH_PER_DAY"]["28"] = 3.253434988
        constants_for_params["SEAWEED_GROWTH_PER_DAY"]["29"] = 3.16820901
        constants_for_params["SEAWEED_GROWTH_PER_DAY"]["30"] = 3.144307864
        constants_for_params["SEAWEED_GROWTH_PER_DAY"]["31"] = 2.979931609
        constants_for_params["SEAWEED_GROWTH_PER_DAY"]["32"] = 3.029277798
        constants_for_params["SEAWEED_GROWTH_PER_DAY"]["33"] = 2.871550986
        constants_for_params["SEAWEED_GROWTH_PER_DAY"]["34"] = 2.874292984
        constants_for_params["SEAWEED_GROWTH_PER_DAY"]["35"] = 2.857490207
        constants_for_params["SEAWEED_GROWTH_PER_DAY"]["36"] = 2.855354313
        constants_for_params["SEAWEED_GROWTH_PER_DAY"]["37"] = 2.919643632
        constants_for_params["SEAWEED_GROWTH_PER_DAY"]["38"] = 3.000525927
        constants_for_params["SEAWEED_GROWTH_PER_DAY"]["39"] = 2.919633402
        constants_for_params["SEAWEED_GROWTH_PER_DAY"]["40"] = 2.776043444
        constants_for_params["SEAWEED_GROWTH_PER_DAY"]["41"] = 2.666282281
        constants_for_params["SEAWEED_GROWTH_PER_DAY"]["42"] = 2.583101843
        constants_for_params["SEAWEED_GROWTH_PER_DAY"]["43"] = 2.587772481
        constants_for_params["SEAWEED_GROWTH_PER_DAY"]["44"] = 2.674921678
        constants_for_params["SEAWEED_GROWTH_PER_DAY"]["45"] = 2.764051458
        constants_for_params["SEAWEED_GROWTH_PER_DAY"]["46"] = 2.787946778
        constants_for_params["SEAWEED_GROWTH_PER_DAY"]["47"] = 2.632984698
        constants_for_params["SEAWEED_GROWTH_PER_DAY"]["48"] = 2.358758332
        constants_for_params["SEAWEED_GROWTH_PER_DAY"]["49"] = 2.374585305
        constants_for_params["SEAWEED_GROWTH_PER_DAY"]["50"] = 2.390295172
        constants_for_params["SEAWEED_GROWTH_PER_DAY"]["51"] = 2.387672944
        constants_for_params["SEAWEED_GROWTH_PER_DAY"]["52"] = 2.375940434
        constants_for_params["SEAWEED_GROWTH_PER_DAY"]["53"] = 2.217004652
        constants_for_params["SEAWEED_GROWTH_PER_DAY"]["54"] = 2.145805788
        constants_for_params["SEAWEED_GROWTH_PER_DAY"]["55"] = 2.275670886
        constants_for_params["SEAWEED_GROWTH_PER_DAY"]["56"] = 2.586299912
        constants_for_params["SEAWEED_GROWTH_PER_DAY"]["57"] = 2.689122514
        constants_for_params["SEAWEED_GROWTH_PER_DAY"]["58"] = 2.721252781
        constants_for_params["SEAWEED_GROWTH_PER_DAY"]["59"] = 2.446378696
        constants_for_params["SEAWEED_GROWTH_PER_DAY"]["60"] = 2.153283049
        constants_for_params["SEAWEED_GROWTH_PER_DAY"]["61"] = 2.068362713
        constants_for_params["SEAWEED_GROWTH_PER_DAY"]["62"] = 2.227272558
        constants_for_params["SEAWEED_GROWTH_PER_DAY"]["63"] = 2.319325173
        constants_for_params["SEAWEED_GROWTH_PER_DAY"]["64"] = 2.277612993
        constants_for_params["SEAWEED_GROWTH_PER_DAY"]["65"] = 2.145133611
        constants_for_params["SEAWEED_GROWTH_PER_DAY"]["66"] = 2.05723362
        constants_for_params["SEAWEED_GROWTH_PER_DAY"]["67"] = 2.134569407
        constants_for_params["SEAWEED_GROWTH_PER_DAY"]["68"] = 2.296677102
        constants_for_params["SEAWEED_GROWTH_PER_DAY"]["69"] = 2.652624183
        constants_for_params["SEAWEED_GROWTH_PER_DAY"]["70"] = 2.620792141
        constants_for_params["SEAWEED_GROWTH_PER_DAY"]["71"] = 2.268458649
        constants_for_params["SEAWEED_GROWTH_PER_DAY"]["72"] = 1.862008627
        constants_for_params["SEAWEED_GROWTH_PER_DAY"]["73"] = 1.810996449
        constants_for_params["SEAWEED_GROWTH_PER_DAY"]["74"] = 2.003809275
        constants_for_params["SEAWEED_GROWTH_PER_DAY"]["75"] = 2.352443263
        constants_for_params["SEAWEED_GROWTH_PER_DAY"]["76"] = 2.393824763
        constants_for_params["SEAWEED_GROWTH_PER_DAY"]["77"] = 2.228708866
        constants_for_params["SEAWEED_GROWTH_PER_DAY"]["78"] = 2.117241208
        constants_for_params["SEAWEED_GROWTH_PER_DAY"]["79"] = 2.162013353
        constants_for_params["SEAWEED_GROWTH_PER_DAY"]["80"] = 2.449212699
        constants_for_params["SEAWEED_GROWTH_PER_DAY"]["81"] = 2.707294052
        constants_for_params["SEAWEED_GROWTH_PER_DAY"]["82"] = 2.554753816
        constants_for_params["SEAWEED_GROWTH_PER_DAY"]["83"] = 2.221274477
        constants_for_params["SEAWEED_GROWTH_PER_DAY"]["84"] = 1.929712462
        constants_for_params["SEAWEED_GROWTH_PER_DAY"]["85"] = 1.949992597
        constants_for_params["SEAWEED_GROWTH_PER_DAY"]["86"] = 2.328284543
        constants_for_params["SEAWEED_GROWTH_PER_DAY"]["87"] = 2.682473164
        constants_for_params["SEAWEED_GROWTH_PER_DAY"]["88"] = 2.692043127
        constants_for_params["SEAWEED_GROWTH_PER_DAY"]["89"] = 2.572977352
        constants_for_params["SEAWEED_GROWTH_PER_DAY"]["90"] = 2.524121111
        constants_for_params["SEAWEED_GROWTH_PER_DAY"]["91"] = 2.609014029
        constants_for_params["SEAWEED_GROWTH_PER_DAY"]["92"] = 2.858934229
        constants_for_params["SEAWEED_GROWTH_PER_DAY"]["93"] = 3.056473003
        constants_for_params["SEAWEED_GROWTH_PER_DAY"]["94"] = 2.886739232
        constants_for_params["SEAWEED_GROWTH_PER_DAY"]["95"] = 2.640633131
        constants_for_params["SEAWEED_GROWTH_PER_DAY"]["96"] = 2.596517279
        constants_for_params["SEAWEED_GROWTH_PER_DAY"]["97"] = 2.510737035
        constants_for_params["SEAWEED_GROWTH_PER_DAY"]["98"] = 2.818730288
        constants_for_params["SEAWEED_GROWTH_PER_DAY"]["99"] = 3.13238984
        constants_for_params["SEAWEED_GROWTH_PER_DAY"]["100"] = 3.128839607
        constants_for_params["SEAWEED_GROWTH_PER_DAY"]["101"] = 3.047094477
        constants_for_params["SEAWEED_GROWTH_PER_DAY"]["102"] = 2.965525323
        constants_for_params["SEAWEED_GROWTH_PER_DAY"]["103"] = 3.085088736
        constants_for_params["SEAWEED_GROWTH_PER_DAY"]["104"] = 3.347156394
        constants_for_params["SEAWEED_GROWTH_PER_DAY"]["105"] = 3.647367664
        constants_for_params["SEAWEED_GROWTH_PER_DAY"]["106"] = 3.613382371
        constants_for_params["SEAWEED_GROWTH_PER_DAY"]["107"] = 3.205683527
        constants_for_params["SEAWEED_GROWTH_PER_DAY"]["108"] = 2.914326235
        constants_for_params["SEAWEED_GROWTH_PER_DAY"]["109"] = 2.80454008
        constants_for_params["SEAWEED_GROWTH_PER_DAY"]["110"] = 3.077436259
        constants_for_params["SEAWEED_GROWTH_PER_DAY"]["111"] = 3.581070259
        constants_for_params["SEAWEED_GROWTH_PER_DAY"]["112"] = 3.844646941
        constants_for_params["SEAWEED_GROWTH_PER_DAY"]["113"] = 3.621240321
        constants_for_params["SEAWEED_GROWTH_PER_DAY"]["114"] = 3.34933192
        constants_for_params["SEAWEED_GROWTH_PER_DAY"]["115"] = 3.350107884
        constants_for_params["SEAWEED_GROWTH_PER_DAY"]["116"] = 3.65722728

        # total head count of milk cattle
        constants_for_params["INITIAL_MILK_CATTLE"] = 264e6

        # total head count of small sized animals
        constants_for_params["INIT_SMALL_ANIMALS"] = 28.2e9

        # total head count of medium sized animals
        constants_for_params["INIT_MEDIUM_ANIMALS"] = 3.2e9

        # total head count of large sized animals minus milk cows
        constants_for_params["INIT_LARGE_ANIMALS_WITH_MILK_COWS"] = 1.9e9

        # converting from kcals to dry caloric tons:
        # 4e6 kcals = 1 dry caloric ton
        constants_for_params["FISH_DRY_CALORIC_ANNUAL"] = 27.5e6
        constants_for_params["FISH_FAT_TONS_ANNUAL"] = 4e6
        constants_for_params["FISH_PROTEIN_TONS_ANNUAL"] = 17e6

        # annual tons milk production
        constants_for_params["TONS_MILK_ANNUAL"] = 879e6

        # annual tons chicken and pork production
        constants_for_params["TONS_CHICKEN_AND_PORK_ANNUAL"] = 250e6

        # annual tons cattle beef production
        constants_for_params["TONS_BEEF_ANNUAL"] = 74.2e6

        # Single cell protein fraction of global production
        constants_for_params["SCP_GLOBAL_PRODUCTION_FRACTION"] = 1

        # Cellulosic sugar fraction of global production
        constants_for_params["CS_GLOBAL_PRODUCTION_FRACTION"] = 1

        # seaweed params
        constants_for_params["SEAWEED_NEW_AREA_FRACTION"] = 1
        constants_for_params["SEAWEED_MAX_AREA_FRACTION"] = 1
        constants_for_params["ROTATION_IMPROVEMENTS"] = {}
        constants_for_params["ROTATION_IMPROVEMENTS"][
            "POWER_LAW_IMPROVEMENT"
        ] = 0.796  # default for global model

        constants_for_params["INITIAL_SEAWEED_FRACTION"] = 1
        constants_for_params["INITIAL_BUILT_SEAWEED_FRACTION"] = 1

        # fraction global crop area for entire earth is 1 by definition
        constants_for_params["INITIAL_CROP_AREA_FRACTION"] = 1

<<<<<<< HEAD
        constants_for_params["COUNTRY_CODE"] = "global"
=======
        # Milk yield in kg per milk-bearing animal per year
        constants_for_params["MILK_YIELD_KG_PER_MILK_BEARING_ANIMAL_PER_YEAR"] = 1099.60

        # Meat yield in kg per animal per year
        constants_for_params["KG_MEAT_PER_PIG"] = 86.0
        constants_for_params["KG_MEAT_PER_CHICKEN"] = 1.65

        constants_for_params["COUNTRY_CODE"] = "WOR"
>>>>>>> a7f5790d

        self.SCALE_SET = True
        return constants_for_params

    def init_country_food_system_properties(self, country_data):
        self.scenario_description += "\nno food trade"
        assert not self.SCALE_SET
        self.IS_GLOBAL_ANALYSIS = False

        constants_for_params = self.init_generic_scenario()
        # global human population (2020)
        constants_for_params["POP"] = country_data["population"]

        # This should only be enabled if we're trying to reproduce the method of Xia
        # et al. (2020), they subtract feed directly from production and ignore stored
        # food usage of crops
        # It also only makes sense to enable this if we're not including fat and protein
        SUBTRACT_FEED_DIRECTLY = False

        if SUBTRACT_FEED_DIRECTLY:
            # annual tons dry caloric equivalent
            constants_for_params["BASELINE_CROP_KCALS"] = (
                country_data["crop_kcals"] - country_data["feed_kcals"]
            )

            if constants_for_params["BASELINE_CROP_KCALS"] < 0:
                constants_for_params["BASELINE_CROP_KCALS"] = 0.01
                print("WARNING: Crop production - Feed is set to close to zero!")

        else:
            # annual tons dry caloric equivalent
            constants_for_params["BASELINE_CROP_KCALS"] = country_data["crop_kcals"]

        # annual tons fat
        constants_for_params["BASELINE_CROP_FAT"] = country_data["crop_fat"]

        # annual tons protein
        constants_for_params["BASELINE_CROP_PROTEIN"] = country_data["crop_protein"]

        # annual tons dry caloric equivalent
        constants_for_params["BIOFUEL_KCALS"] = country_data["biofuel_kcals"]

        # annual tons fat
        constants_for_params["BIOFUEL_FAT"] = country_data["biofuel_fat"]

        # annual tons protein
        constants_for_params["BIOFUEL_PROTEIN"] = country_data["biofuel_protein"]

        # annual tons dry caloric equivalent
        constants_for_params["FEED_KCALS"] = country_data["feed_kcals"]

        # annual tons fat
        constants_for_params["FEED_FAT"] = country_data["feed_fat"]

        # annual tons protein
        constants_for_params["FEED_PROTEIN"] = country_data["feed_protein"]

        # tons dry caloric monthly
        constants_for_params["HUMAN_INEDIBLE_FEED_BASELINE_MONTHLY"] = (
            country_data["grasses_baseline"] / 12
        )

        # total head count of milk cattle
        constants_for_params["INITIAL_MILK_CATTLE"] = country_data["dairy_cows"]

        # total head count of small sized animals
        constants_for_params["INIT_SMALL_ANIMALS"] = country_data["small_animals"]

        # these won't be used unless the foods are added to the scenario

        # Single cell protein fraction of global production
        constants_for_params["SCP_GLOBAL_PRODUCTION_FRACTION"] = country_data[
            "percent_of_global_capex"
        ]

        # Cellulosic sugar fraction of global production
        constants_for_params["CS_GLOBAL_PRODUCTION_FRACTION"] = country_data[
            "percent_of_global_production"
        ]
        assert 1 >= constants_for_params["CS_GLOBAL_PRODUCTION_FRACTION"] >= 0
        assert 1 >= country_data["initial_seaweed_fraction"] >= 0
        assert 1 >= country_data["new_area_fraction"] >= 0
        assert 1 >= country_data["max_area_fraction"] >= 0
        assert 1 >= country_data["max_area_fraction"] >= 0
        assert 1 >= country_data["initial_built_fraction"] >= 0
        assert 1 >= constants_for_params["SCP_GLOBAL_PRODUCTION_FRACTION"] >= 0

        # https://stackoverflow.com/questions/17106819/accessing-python-dict-values-with-the-key-start-characters
        # all_seaweed_cols = [
        #     v for k, v in country_data.items() if "seaweed_growth_" in k
        # ]
        all_seaweed_col_names = [
            k for k, v in country_data.items() if "seaweed_growth_per_day_" in k
        ]

        constants_for_params["SEAWEED_GROWTH_PER_DAY"] = {}
        for i in range(len(all_seaweed_col_names)):
            # just have the number as a string as the keys for the dictionary
            constants_for_params["SEAWEED_GROWTH_PER_DAY"][
                all_seaweed_col_names[i].replace("seaweed_growth_per_day_", "")
            ] = country_data[all_seaweed_col_names[i]]

        if country_data["initial_seaweed_fraction"] == 0:
            constants_for_params["ADD_SEAWEED"] = False

        # 1000s of tons wet
        constants_for_params["INITIAL_SEAWEED_FRACTION"] = country_data[
            "initial_seaweed_fraction"
        ]

        constants_for_params["SEAWEED_NEW_AREA_FRACTION"] = country_data[
            "new_area_fraction"
        ]
        constants_for_params["SEAWEED_MAX_AREA_FRACTION"] = country_data[
            "max_area_fraction"
        ]

        constants_for_params["POWER_LAW_IMPROVEMENT"] = country_data[
            "power_law_improvement"
        ]

        # 1000s of hectares
        constants_for_params["INITIAL_BUILT_SEAWEED_FRACTION"] = country_data[
            "initial_built_fraction"
        ]
        constants_for_params["INITIAL_CROP_AREA_FRACTION"] = country_data[
            "fraction_crop_area"
        ]
        constants_for_params["INITIAL_CROP_AREA_HA"] = (
            np.array(country_data["crop_area_1000ha"]) * 1000
        )

        # total head count of medium sized animals
        constants_for_params["INIT_MEDIUM_ANIMALS"] = country_data["medium_animals"]

        # total head count of large sized animals minus milk cows
        constants_for_params["INIT_LARGE_ANIMALS_WITH_MILK_COWS"] = country_data[
            "large_animals"
        ]

        # fish kcals per month, billions
        constants_for_params["FISH_DRY_CALORIC_ANNUAL"] = country_data["aq_kcals"]

        # units of 1000s tons fat
        # (so, global value is in the tens of thousands of tons)
        constants_for_params["FISH_FAT_TONS_ANNUAL"] = country_data["aq_fat"]

        # units of 1000s tons protein monthly
        # (so, global value is in the hundreds of thousands of tons)
        constants_for_params["FISH_PROTEIN_TONS_ANNUAL"] = country_data["aq_protein"]

        # annual tons milk production
        constants_for_params["TONS_MILK_ANNUAL"] = country_data["dairy"]

        # annual tons chicken and pork production
        constants_for_params["TONS_CHICKEN_AND_PORK_ANNUAL"] = (
            country_data["chicken"] + country_data["pork"]
        )

        constants_for_params["ROTATION_IMPROVEMENTS"] = {}
        constants_for_params["ROTATION_IMPROVEMENTS"][
            "POWER_LAW_IMPROVEMENT"
        ] = country_data["power_law_improvement"]

        # annual tons cattle beef production
        constants_for_params["TONS_BEEF_ANNUAL"] = country_data["beef"]

        constants_for_params["END_OF_MONTH_STOCKS"] = {}
        constants_for_params["END_OF_MONTH_STOCKS"]["JAN"] = country_data[
            "stocks_kcals_jan"
        ]
        constants_for_params["END_OF_MONTH_STOCKS"]["FEB"] = country_data[
            "stocks_kcals_feb"
        ]
        constants_for_params["END_OF_MONTH_STOCKS"]["MAR"] = country_data[
            "stocks_kcals_mar"
        ]
        constants_for_params["END_OF_MONTH_STOCKS"]["APR"] = country_data[
            "stocks_kcals_apr"
        ]
        constants_for_params["END_OF_MONTH_STOCKS"]["MAY"] = country_data[
            "stocks_kcals_may"
        ]
        constants_for_params["END_OF_MONTH_STOCKS"]["JUN"] = country_data[
            "stocks_kcals_jun"
        ]
        constants_for_params["END_OF_MONTH_STOCKS"]["JUL"] = country_data[
            "stocks_kcals_jul"
        ]
        constants_for_params["END_OF_MONTH_STOCKS"]["AUG"] = country_data[
            "stocks_kcals_aug"
        ]
        constants_for_params["END_OF_MONTH_STOCKS"]["SEP"] = country_data[
            "stocks_kcals_sep"
        ]
        constants_for_params["END_OF_MONTH_STOCKS"]["OCT"] = country_data[
            "stocks_kcals_oct"
        ]
        constants_for_params["END_OF_MONTH_STOCKS"]["NOV"] = country_data[
            "stocks_kcals_nov"
        ]
        constants_for_params["END_OF_MONTH_STOCKS"]["DEC"] = country_data[
            "stocks_kcals_dec"
        ]

        # Milk yield in kg per milk-bearing animal per year
        constants_for_params[
            "MILK_YIELD_KG_PER_MILK_BEARING_ANIMAL_PER_YEAR"
        ] = country_data["milk_yield_kg_per_milk_bearing_animal_per_year"]

        # Meat yield in kg per animal
        constants_for_params["KG_MEAT_PER_PIG"] = country_data["kg_meat_per_pig"]
        constants_for_params["KG_MEAT_PER_CHICKEN"] = country_data[
            "kg_meat_per_chicken"
        ]

        self.SCALE_SET = True
        return constants_for_params

    # FEED AND BIOFUELS

    def set_immediate_shutoff(self, constants_for_params):
        self.scenario_description += "\nno feed/biofuel"
        assert not self.NONHUMAN_CONSUMPTION_SET
        constants_for_params["DELAY"]["FEED_SHUTOFF_MONTHS"] = 0
        constants_for_params["DELAY"]["BIOFUEL_SHUTOFF_MONTHS"] = 0
        constants_for_params[
            "MINIMUM_PERCENT_FED_BEFORE_NONHUMAN_CONSUMPTION_ALLOWED"
        ] = 100
        self.NONHUMAN_CONSUMPTION_SET = True
        return constants_for_params

    def set_one_month_delayed_shutoff(self, constants_for_params):
        self.scenario_description += "\n1month feed, 1month biofuel"
        assert not self.NONHUMAN_CONSUMPTION_SET
        constants_for_params["DELAY"]["FEED_SHUTOFF_MONTHS"] = 1
        constants_for_params["DELAY"]["BIOFUEL_SHUTOFF_MONTHS"] = 1

        constants_for_params[
            "MINIMUM_PERCENT_FED_BEFORE_NONHUMAN_CONSUMPTION_ALLOWED"
        ] = 100

        self.NONHUMAN_CONSUMPTION_SET = True
        return constants_for_params

    def set_short_delayed_shutoff(self, constants_for_params):
        self.scenario_description += "\n2month feed, 1month biofuel"
        assert not self.NONHUMAN_CONSUMPTION_SET
        constants_for_params["DELAY"]["FEED_SHUTOFF_MONTHS"] = 2
        constants_for_params["DELAY"]["BIOFUEL_SHUTOFF_MONTHS"] = 1

        constants_for_params[
            "MINIMUM_PERCENT_FED_BEFORE_NONHUMAN_CONSUMPTION_ALLOWED"
        ] = 100
        self.NONHUMAN_CONSUMPTION_SET = True
        return constants_for_params

    def set_long_delayed_shutoff(self, constants_for_params):
        self.scenario_description += "\n3month feed, 2month biofuel"
        assert not self.NONHUMAN_CONSUMPTION_SET
        constants_for_params["DELAY"]["FEED_SHUTOFF_MONTHS"] = 3
        constants_for_params["DELAY"]["BIOFUEL_SHUTOFF_MONTHS"] = 2

        constants_for_params[
            "MINIMUM_PERCENT_FED_BEFORE_NONHUMAN_CONSUMPTION_ALLOWED"
        ] = 100

        self.NONHUMAN_CONSUMPTION_SET = True
        return constants_for_params

    def set_continued_feed_biofuels(self, constants_for_params):
        self.scenario_description += "\ncontinued feed/biofuel"
        assert not self.NONHUMAN_CONSUMPTION_SET
        # if there is no food storage, then feed and biofuels when no food is being
        # stored would not make any sense, as the total food available could go negative
        assert (
            "STORE_FOOD_BETWEEN_YEARS" in constants_for_params.keys()
        ), """ERROR : You must assign stored food before setting biofuels"""

        constants_for_params["DELAY"]["FEED_SHUTOFF_MONTHS"] = constants_for_params[
            "NMONTHS"
        ]
        constants_for_params["DELAY"]["BIOFUEL_SHUTOFF_MONTHS"] = constants_for_params[
            "NMONTHS"
        ]
        constants_for_params[
            "MINIMUM_PERCENT_FED_BEFORE_NONHUMAN_CONSUMPTION_ALLOWED"
        ] = 100

        self.NONHUMAN_CONSUMPTION_SET = True
        return constants_for_params

    def set_continued_after_10_percent_fed(self, constants_for_params):
        self.scenario_description += "\ncontinued feed/biofuel after 10% fed"
        assert not self.NONHUMAN_CONSUMPTION_SET
        # if there is no food storage, then feed and biofuels when no food is being
        # stored would not make any sense, as the total food available could go negative
        assert (
            "STORE_FOOD_BETWEEN_YEARS" in constants_for_params.keys()
        ), """ERROR : You must assign stored food before setting biofuels"""

        constants_for_params["DELAY"]["FEED_SHUTOFF_MONTHS"] = constants_for_params[
            "NMONTHS"
        ]
        constants_for_params["DELAY"]["BIOFUEL_SHUTOFF_MONTHS"] = constants_for_params[
            "NMONTHS"
        ]
        constants_for_params[
            "MINIMUM_PERCENT_FED_BEFORE_NONHUMAN_CONSUMPTION_ALLOWED"
        ] = 10

        self.NONHUMAN_CONSUMPTION_SET = True
        return constants_for_params

    def set_long_delayed_shutoff_after_10_percent_fed(self, constants_for_params):
        self.scenario_description += "\ndelayed shutoff feed/biofuel after 10% fed"
        assert not self.NONHUMAN_CONSUMPTION_SET
        # if there is no food storage, then feed and biofuels when no food is being
        # stored would not make any sense, as the total food available could go negative
        assert (
            "STORE_FOOD_BETWEEN_YEARS" in constants_for_params.keys()
        ), """ERROR : You must assign stored food before setting biofuels"""

        constants_for_params["DELAY"]["FEED_SHUTOFF_MONTHS"] = 12
        constants_for_params["DELAY"]["BIOFUEL_SHUTOFF_MONTHS"] = 6
        constants_for_params[
            "MINIMUM_PERCENT_FED_BEFORE_NONHUMAN_CONSUMPTION_ALLOWED"
        ] = 10

        self.NONHUMAN_CONSUMPTION_SET = True
        return constants_for_params

    # MEAT PRODUCTION STRATEGIES

    def set_breeding_to_greatly_reduced(self, constants_for_params):
        self.scenario_description += "\nstop breeding animals immediately"
        assert not self.MEAT_STRATEGY_SET

        constants_for_params["BREEDING_STRATEGY"] = "reduced"

        self.MEAT_STRATEGY_SET = True
        return constants_for_params

    def set_to_baseline_breeding(self, constants_for_params):
        self.scenario_description += "\nunchanged animal breeding"
        assert not self.MEAT_STRATEGY_SET

        constants_for_params["BREEDING_STRATEGY"] = "baseline"

        self.MEAT_STRATEGY_SET = True
        return constants_for_params

    def set_to_feed_only_ruminants(self, constants_for_params):
        self.scenario_description += "\nfeed only ruminants, rest are reduced"
        assert not self.MEAT_STRATEGY_SET

        constants_for_params["BREEDING_STRATEGY"] = "feed_only_ruminants"

        self.MEAT_STRATEGY_SET = True
        return constants_for_params

    # WASTE

    def set_waste_to_zero(self, constants_for_params):
        self.scenario_description += "\nno waste"
        assert not self.WASTE_SET
        constants_for_params["WASTE_DISTRIBUTION"] = {}
        constants_for_params["WASTE_DISTRIBUTION"]["SUGAR"] = 0  # %
        constants_for_params["WASTE_DISTRIBUTION"]["MEAT"] = 0  # %
        constants_for_params["WASTE_DISTRIBUTION"]["MILK"] = 0  # %
        constants_for_params["WASTE_DISTRIBUTION"]["SEAFOOD"] = 0  # %
        constants_for_params["WASTE_DISTRIBUTION"]["CROPS"] = 0
        constants_for_params["WASTE_DISTRIBUTION"]["SEAWEED"] = 0  # %
        constants_for_params["WASTE_RETAIL"] = 0  # %

        self.WASTE_SET = True
        return constants_for_params

    def get_global_distribution_waste(self):
        """
        Calculates the distribution waste of the global food system.
        """
        assert self.IS_GLOBAL_ANALYSIS

        distribution_loss = {}

        distribution_loss["SUGAR"] = 0.09
        distribution_loss["CROPS"] = 4.96
        distribution_loss["MEAT"] = 0.80
        distribution_loss["MILK"] = 2.12
        distribution_loss["SEAFOOD"] = 0.17
        distribution_loss["SEAWEED"] = distribution_loss["SEAFOOD"]

        return distribution_loss

    def set_global_waste_to_tripled_prices(self, constants_for_params):
        self.scenario_description += "\nwaste at 3x price"
        assert self.IS_GLOBAL_ANALYSIS
        assert not self.WASTE_SET
        """
        overall waste, on farm + distribution + retail
        3x prices (note, currently set to 2019, not 2020)
        """

        distribution_waste = self.get_global_distribution_waste()

        constants_for_params["WASTE_DISTRIBUTION"] = distribution_waste

        RETAIL_WASTE = 6.08  # retail waste in units percent
        constants_for_params["WASTE_RETAIL"] = RETAIL_WASTE
        self.WASTE_SET = True
        return constants_for_params

    def set_global_waste_to_doubled_prices(self, constants_for_params):
        """
        overall waste, on farm + distribution + retail
        2x prices (note, currently set to 2019, not 2020)
        """
        self.scenario_description += "\nwaste at 2x price"
        assert not self.WASTE_SET
        assert self.IS_GLOBAL_ANALYSIS

        distribution_waste = self.get_global_distribution_waste()
        constants_for_params["WASTE_DISTRIBUTION"] = distribution_waste

        RETAIL_WASTE = 10.6  # retail waste in units percent
        constants_for_params["WASTE_RETAIL"] = RETAIL_WASTE

        self.WASTE_SET = True
        return constants_for_params

    def set_global_waste_to_baseline_prices(self, constants_for_params):
        """
        overall waste, on farm+distribution+retail
        1x prices (note, currently set to 2019, not 2020)
        """
        self.scenario_description += "\nnormal waste"
        assert self.IS_GLOBAL_ANALYSIS
        assert not self.WASTE_SET

        distribution_waste = self.get_global_distribution_waste()

        constants_for_params["WASTE_DISTRIBUTION"] = distribution_waste

        RETAIL_WASTE = 24.98  # retail waste in units percent
        constants_for_params["WASTE_RETAIL"] = RETAIL_WASTE

        self.WASTE_SET = True
        return constants_for_params

    def get_distribution_waste(self, country_data):
        """
        Calculates the distribution waste of the global food system.
        """
        assert not self.IS_GLOBAL_ANALYSIS
        distribution_loss = {}

        distribution_loss["SUGAR"] = country_data["distribution_loss_sugar"] * 100
        distribution_loss["CROPS"] = country_data["distribution_loss_crops"] * 100
        distribution_loss["MEAT"] = country_data["distribution_loss_meat"] * 100
        distribution_loss["MILK"] = country_data["distribution_loss_dairy"] * 100
        distribution_loss["SEAFOOD"] = country_data["distribution_loss_seafood"] * 100
        distribution_loss["SEAWEED"] = distribution_loss["SEAFOOD"]

        return distribution_loss

    def set_country_waste_to_tripled_prices(self, constants_for_params, country_data):
        """
        overall waste, on farm + distribution + retail
        3x prices (note, currently set to 2019, not 2020)
        """
        self.scenario_description += "\nwaste at 3x price"
        assert not self.WASTE_SET
        assert not self.IS_GLOBAL_ANALYSIS

        distribution_waste = self.get_distribution_waste(country_data)

        constants_for_params["WASTE_DISTRIBUTION"] = distribution_waste

        RETAIL_WASTE = country_data["retail_waste_price_triple"] * 100
        constants_for_params["WASTE_RETAIL"] = RETAIL_WASTE

        self.WASTE_SET = True
        return constants_for_params

    def set_country_waste_to_doubled_prices(self, constants_for_params, country_data):
        """
        overall waste, on farm + distribution + retail
        2x prices (note, currently set to 2019, not 2020)
        """
        self.scenario_description += "\nwaste at 2x price"
        assert not self.WASTE_SET
        assert not self.IS_GLOBAL_ANALYSIS

        distribution_waste = self.get_distribution_waste(country_data)
        constants_for_params["WASTE_DISTRIBUTION"] = distribution_waste

        RETAIL_WASTE = country_data["retail_waste_price_double"] * 100
        constants_for_params["WASTE_RETAIL"] = RETAIL_WASTE

        self.WASTE_SET = True
        return constants_for_params

    def set_country_waste_to_baseline_prices(self, constants_for_params, country_data):
        """
        overall waste, on farm+distribution+retail
        1x prices (note, currently set to 2019, not 2020)
        """
        self.scenario_description += "\nbaseline waste"
        assert not self.WASTE_SET
        assert not self.IS_GLOBAL_ANALYSIS

        distribution_waste = self.get_distribution_waste(country_data)
        constants_for_params["WASTE_DISTRIBUTION"] = distribution_waste

        RETAIL_WASTE = country_data["retail_waste_baseline"] * 100
        constants_for_params["WASTE_RETAIL"] = RETAIL_WASTE
        self.WASTE_SET = True
        return constants_for_params

    # NUTRITION

    def set_baseline_nutrition_profile(self, constants_for_params):
        self.scenario_description += "\nbaseline nutrition"
        assert not self.NUTRITION_PROFILE_SET

        constants_for_params["NUTRITION"] = {}

        # kcals per person per day
        constants_for_params["NUTRITION"]["KCALS_DAILY"] = 2100

        # grams per person per day
        constants_for_params["NUTRITION"]["FAT_DAILY"] = 61.7

        # grams per person per day
        constants_for_params["NUTRITION"]["PROTEIN_DAILY"] = 59.5

        self.NUTRITION_PROFILE_SET = True
        return constants_for_params

    def set_catastrophe_nutrition_profile(self, constants_for_params):
        self.scenario_description += "\nminimum sufficient nutrition"
        assert not self.NUTRITION_PROFILE_SET

        constants_for_params["NUTRITION"] = {}

        # kcals per person per day
        constants_for_params["NUTRITION"]["KCALS_DAILY"] = 2100

        # grams per person per day
        constants_for_params["NUTRITION"]["FAT_DAILY"] = 47

        # grams per person per day
        constants_for_params["NUTRITION"]["PROTEIN_DAILY"] = 51

        self.NUTRITION_PROFILE_SET = True
        return constants_for_params

    # INTAKE CONSTRAINTS

    def set_intake_constraints_to_enabled(self, constants_for_params):
        self.scenario_description += "\n% kcals limit for seaweed,cs,or scp enforced"
        assert not self.INTAKE_CONSTRAINTS_SET
        constants_for_params["MAX_SEAWEED_AS_PERCENT_KCALS_HUMANS"] = 10
        constants_for_params["MAX_CELLULOSIC_SUGAR_AS_PERCENT_KCALS_HUMANS"] = 40
        constants_for_params["MAX_METHANE_SCP_AS_PERCENT_KCALS_HUMANS"] = 50

        constants_for_params["MAX_SEAWEED_AS_PERCENT_KCALS_FEED"] = 10
        constants_for_params["MAX_CELLULOSIC_SUGAR_AS_PERCENT_KCALS_FEED"] = 5
        constants_for_params["MAX_METHANE_SCP_AS_PERCENT_KCALS_FEED"] = 43

        constants_for_params["MAX_SEAWEED_AS_PERCENT_KCALS_BIOFUEL"] = 10
        constants_for_params["MAX_CELLULOSIC_SUGAR_AS_PERCENT_KCALS_BIOFUEL"] = 100
        constants_for_params["MAX_METHANE_SCP_AS_PERCENT_KCALS_BIOFUEL"] = 100

        self.INTAKE_CONSTRAINTS_SET = True
        return constants_for_params

    def set_intake_constraints_to_disabled_for_humans(self, constants_for_params):
        self.scenario_description += "\nno human % kcals limit for seaweed,cs,or scp"
        assert not self.INTAKE_CONSTRAINTS_SET
        constants_for_params["MAX_SEAWEED_AS_PERCENT_KCALS_HUMANS"] = 100
        constants_for_params["MAX_CELLULOSIC_SUGAR_AS_PERCENT_KCALS_HUMANS"] = 100
        constants_for_params["MAX_METHANE_SCP_AS_PERCENT_KCALS_HUMANS"] = 100

        constants_for_params["MAX_SEAWEED_AS_PERCENT_KCALS_FEED"] = 10
        constants_for_params["MAX_CELLULOSIC_SUGAR_AS_PERCENT_KCALS_FEED"] = 5
        constants_for_params["MAX_METHANE_SCP_AS_PERCENT_KCALS_FEED"] = 43

        constants_for_params["MAX_SEAWEED_AS_PERCENT_KCALS_BIOFUEL"] = 10
        constants_for_params["MAX_CELLULOSIC_SUGAR_AS_PERCENT_KCALS_BIOFUEL"] = 100
        constants_for_params["MAX_METHANE_SCP_AS_PERCENT_KCALS_BIOFUEL"] = 100

        self.INTAKE_CONSTRAINTS_SET = True
        return constants_for_params

    # STORED FOOD

    def set_no_stored_food(self, constants_for_params):
        """
        Sets the stored food at start of simulation to zero.

        """
        self.scenario_description += "\nzero stored food used"
        assert not self.STORED_FOOD_SET
        constants_for_params["STORE_FOOD_BETWEEN_YEARS"] = True
        constants_for_params["PERCENT_STORED_FOOD_TO_USE"] = 0
        constants_for_params["ADD_STORED_FOOD"] = False
        self.STORED_FOOD_SET = True
        return constants_for_params

    def set_baseline_stored_food(self, constants_for_params):
        """
        Sets the stored food at start of simulation to the expected amount in the start month.

        """
        self.scenario_description += "\nexpected stored food usage in baseline scenario"
        assert not self.STORED_FOOD_SET
        constants_for_params["STORE_FOOD_BETWEEN_YEARS"] = True
        constants_for_params["PERCENT_STORED_FOOD_TO_USE"] = 100
        constants_for_params["ADD_STORED_FOOD"] = True
        self.STORED_FOOD_SET = True
        return constants_for_params

    # STORED FOOD END SIMULATION

    def set_stored_food_buffer_zero(self, constants_for_params):
        """
        Sets the stored food buffer as zero -- no stored food left at
        the end of the simulation.

        However, in reality food in transit and food in grocery stores and
        warehouses means there would still likely be some food available at
        the end as a buffer.

        """
        self.scenario_description += "\nall stocks used"
        assert not self.STORED_FOOD_END_SIM_SET
        constants_for_params["STORE_FOOD_BETWEEN_YEARS"] = True
        constants_for_params["END_SIMULATION_STOCKS_RATIO"] = 0

        self.STORED_FOOD_END_SIM_SET = True
        return constants_for_params

    def set_no_stored_food_between_years(self, constants_for_params):
        """
        Sets the stored food between years as zero. No food is traded between the
        12 month intervals seasons. Makes more sense if seasonality is assumed zero.
        All expected stored food at start is however available.

        However, in reality food in transit and food in grocery stores and
        warehouses means there would still likely be some food available at
        the end as a buffer.

        """
        self.scenario_description += "\nstored food/stored meat unused after 12 months"
        assert not self.STORED_FOOD_END_SIM_SET
        constants_for_params["STORE_FOOD_BETWEEN_YEARS"] = False
        constants_for_params["END_SIMULATION_STOCKS_RATIO"] = 0
        self.STORED_FOOD_END_SIM_SET = True
        return constants_for_params

    def set_stored_food_buffer_as_baseline(self, constants_for_params):
        """
        Sets the stored food buffer as 100% -- the typical stored food buffer
        in ~2020 left at the end of the simulation.

        """
        self.scenario_description += "\nstocks available at end of simulation"
        assert not self.STORED_FOOD_END_SIM_SET
        constants_for_params["STORE_FOOD_BETWEEN_YEARS"] = True
        constants_for_params["END_SIMULATION_STOCKS_RATIO"] = 1

        self.STORED_FOOD_END_SIM_SET = True
        return constants_for_params

    # SEASONALITY

    def set_no_seasonality(self, constants_for_params):
        self.scenario_description += "\nno seasonality"
        assert not self.SEASONALITY_SET

        # most food grown in tropics, so set seasonality to typical in tropics
        # fractional production per month
        constants_for_params["SEASONALITY"] = [1 / 12] * 12

        self.SEASONALITY_SET = True
        return constants_for_params

    def set_global_seasonality_baseline(self, constants_for_params):
        assert self.IS_GLOBAL_ANALYSIS
        self.scenario_description += "\nnormal crop seasons"
        assert not self.SEASONALITY_SET

        # fractional production per month
        constants_for_params["SEASONALITY"] = [
            0.1121,
            0.0178,
            0.0241,
            0.0344,
            0.0338,
            0.0411,
            0.0882,
            0.0791,
            0.1042,
            0.1911,
            0.1377,
            0.1365,
        ]
        self.SEASONALITY_SET = True
        return constants_for_params

    def set_global_seasonality_nuclear_winter(self, constants_for_params):
        self.scenario_description += "\nnormal crop seasons"
        assert not self.SEASONALITY_SET
        assert self.IS_GLOBAL_ANALYSIS

        # most food grown in tropics, so set seasonality to typical in tropics
        # fractional production per month
        constants_for_params["SEASONALITY"] = [
            0.1564,
            0.0461,
            0.0650,
            0.1017,
            0.0772,
            0.0785,
            0.0667,
            0.0256,
            0.0163,
            0.1254,
            0.1183,
            0.1228,
        ]

        self.SEASONALITY_SET = True
        return constants_for_params

    def set_country_seasonality(self, constants_for_params, country_data):
        assert not self.IS_GLOBAL_ANALYSIS
        assert not self.SEASONALITY_SET
        self.scenario_description += "\nnormal crop seasons"
        # fractional production per month
        constants_for_params["SEASONALITY"] = [
            country_data["seasonality_m" + str(i)] for i in range(1, 13)
        ]

        # check that the seasonality sums to one using pytest approx
        assert np.sum(constants_for_params["SEASONALITY"]) == pytest.approx(1.0), (
            "ERROR: Seasonality does not sum to one for country: "
            + country_data["country"]
        )

        # check that each month is between 0 and 1
        for i in range(12):
            assert 0 <= constants_for_params["SEASONALITY"][i] <= 1, (
                "ERROR: Seasonality is not between 0 and 1 for country: "
                + country_data["country"]
            )

        self.SEASONALITY_SET = True
        return constants_for_params

    # GRASS_PRODUCTION

    def set_grasses_baseline(self, constants_for_params):
        self.scenario_description += "\nbaseline grazing"
        assert not self.GRASSES_SET
        for i in range(1, 11):
            constants_for_params["RATIO_GRASSES_YEAR" + str(i)] = 1

        self.GRASSES_SET = True
        return constants_for_params

    def set_global_grasses_nuclear_winter(self, constants_for_params):
        self.scenario_description += "\nreduced grazing"
        assert self.IS_GLOBAL_ANALYSIS
        assert not self.GRASSES_SET

        # tons dry caloric monthly
        constants_for_params["RATIO_GRASSES_YEAR1"] = 0.65
        constants_for_params["RATIO_GRASSES_YEAR2"] = 0.23
        constants_for_params["RATIO_GRASSES_YEAR3"] = 0.14
        constants_for_params["RATIO_GRASSES_YEAR4"] = 0.13
        constants_for_params["RATIO_GRASSES_YEAR5"] = 0.13
        constants_for_params["RATIO_GRASSES_YEAR6"] = 0.19
        constants_for_params["RATIO_GRASSES_YEAR7"] = 0.24
        constants_for_params["RATIO_GRASSES_YEAR8"] = 0.33  # TODO: UPDATE THESE
        constants_for_params["RATIO_GRASSES_YEAR9"] = 0.33  # TODO: UPDATE THESE
        constants_for_params["RATIO_GRASSES_YEAR10"] = 0.33  # TODO: UPDATE THESE

        self.GRASSES_SET = True
        return constants_for_params

    def set_country_grasses_nuclear_winter(self, constants_for_params, country_data):
        self.scenario_description += "\nreduced grazing"
        assert not self.IS_GLOBAL_ANALYSIS
        assert not self.GRASSES_SET
        # fractional production per month
        for i in range(1, 11):
            constants_for_params["RATIO_GRASSES_YEAR" + str(i)] = (
                1 + country_data["grasses_reduction_year" + str(i)]
            )

        self.GRASSES_SET = True
        return constants_for_params

    def set_country_grasses_to_zero(self, constants_for_params):
        self.scenario_description += "\nzero grazing"
        assert not self.IS_GLOBAL_ANALYSIS
        assert not self.GRASSES_SET
        # fractional production per month
        for i in range(1, 11):
            constants_for_params["RATIO_GRASSES_YEAR" + str(i)] = 0

        self.GRASSES_SET = True
        return constants_for_params

    # FISH

    def set_fish_zero(self, constants_for_params, time_consts):
        self.scenario_description += "\nno fish"
        assert not self.FISH_SET
        # 0% of fishing remains in baseline
        time_consts["FISH_PERCENT_MONTHLY"] = np.array(
            [0] * constants_for_params["NMONTHS"]
        )

        self.FISH_SET = True
        return time_consts

    def set_fish_nuclear_winter_reduction(self, time_consts):
        """
        Set the fish percentages in every country (or globally) from baseline
        although this is a global number, we don't have the regional number, so
        we use the global instead.
        """
        self.scenario_description += "\nreduced fish"
        assert not self.FISH_SET
        time_consts["FISH_PERCENT_MONTHLY"] = list(
            np.array(
                [
                    0.0,
                    -0.90909091,
                    -1.81818182,
                    -2.72727273,
                    -3.63636364,
                    -4.54545455,
                    -5.45454545,
                    -6.36363636,
                    -7.27272727,
                    -8.18181818,
                    -9.09090909,
                    -10,
                    -10.0,
                    -12.0,
                    -14.0,
                    -16.0,
                    -18.0,
                    -20.0,
                    -22.0,
                    -24.0,
                    -26.0,
                    -28.0,
                    -30.0,
                    -32.0,
                    -32.0,
                    -32.27272727,
                    -32.54545455,
                    -32.81818182,
                    -33.09090909,
                    -33.36363636,
                    -33.63636364,
                    -33.90909091,
                    -34.18181818,
                    -34.45454545,
                    -34.72727273,
                    -35.0,
                    -35.0,
                    -34.90909091,
                    -34.81818182,
                    -34.72727273,
                    -34.63636364,
                    -34.54545455,
                    -34.45454545,
                    -34.36363636,
                    -34.27272727,
                    -34.18181818,
                    -34.09090909,
                    -34.0,
                    -34.0,
                    -33.90909091,
                    -33.81818182,
                    -33.72727273,
                    -33.63636364,
                    -33.54545455,
                    -33.45454545,
                    -33.36363636,
                    -33.27272727,
                    -33.18181818,
                    -33.09090909,
                    -33.0,
                    -33.0,
                    -32.81818182,
                    -32.63636364,
                    -32.45454545,
                    -32.27272727,
                    -32.09090909,
                    -31.90909091,
                    -31.72727273,
                    -31.54545455,
                    -31.36363636,
                    -31.18181818,
                    -31.0,
                    -31.0,
                    -30.90909091,
                    -30.81818182,
                    -30.72727273,
                    -30.63636364,
                    -30.54545455,
                    -30.45454545,
                    -30.36363636,
                    -30.27272727,
                    -30.18181818,
                    -30.09090909,
                    -30.0,  # TODO: update to correct number for these months
                    -30.0,  # TODO: update to correct number for these months
                    -30.0,  # TODO: update to correct number for these months
                    -30.0,  # TODO: update to correct number for these months
                    -30.0,  # TODO: update to correct number for these months
                    -30.0,  # TODO: update to correct number for these months
                    -30.0,  # TODO: update to correct number for these months
                    -30.0,  # TODO: update to correct number for these months
                    -30.0,  # TODO: update to correct number for these months
                    -30.0,  # TODO: update to correct number for these months
                    -30.0,  # TODO: update to correct number for these months
                    -30.0,  # TODO: update to correct number for these months
                    -30.0,  # TODO: update to correct number for these months
                    -30.0,  # TODO: update to correct number for these months
                    -30.0,  # TODO: update to correct number for these months
                    -30.0,  # TODO: update to correct number for these months
                    -30.0,  # TODO: update to correct number for these months
                    -30.0,  # TODO: update to correct number for these months
                    -30.0,  # TODO: update to correct number for these months
                    -30.0,  # TODO: update to correct number for these months
                    -30.0,  # TODO: update to correct number for these months
                    -30.0,  # TODO: update to correct number for these months
                    -30.0,  # TODO: update to correct number for these months
                    -30.0,  # TODO: update to correct number for these months
                    -30.0,  # TODO: update to correct number for these months
                    -30.0,  # TODO: update to correct number for these months
                    -30.0,  # TODO: update to correct number for these months
                    -30.0,  # TODO: update to correct number for these months
                    -30.0,  # TODO: update to correct number for these months
                    -30.0,  # TODO: update to correct number for these months
                    -30.0,  # TODO: update to correct number for these months
                    -30.0,  # TODO: update to correct number for these months
                    -30.0,  # TODO: update to correct number for these months
                    -30.0,  # TODO: update to correct number for these months
                    -30.0,  # TODO: update to correct number for these months
                    -30.0,  # TODO: update to correct number for these months
                    -30.0,  # TODO: update to correct number for these months
                    -30.0,  # TODO: update to correct number for these months
                    -30.0,  # TODO: update to correct number for these months
                    -30.0,  # TODO: update to correct number for these months
                    -30.0,  # TODO: update to correct number for these months
                    -30.0,  # TODO: update to correct number for these months
                    -30.0,  # TODO: update to correct number for these months
                    -30.0,  # TODO: update to correct number for these months
                    -30.0,  # TODO: update to correct number for these months
                    -30.0,  # TODO: update to correct number for these months
                    -30.0,  # TODO: update to correct number for these months
                    -30.0,  # TODO: update to correct number for these months
                    -30.0,  # TODO: update to correct number for these months
                    -30.0,  # TODO: update to correct number for these months
                    -30.0,  # TODO: update to correct number for these months
                    -30.0,  # TODO: update to correct number for these months
                    -30.0,  # TODO: update to correct number for these months
                    -30.0,  # TODO: update to correct number for these months
                    -30.0,  # TODO: update to correct number for these months
                    -30.0,  # TODO: update to correct number for these months
                    -30.0,  # TODO: update to correct number for these months
                    -30.0,  # TODO: update to correct number for these months
                    -30.0,  # TODO: update to correct number for these months
                    -30.0,  # TODO: update to correct number for these months
                    -30.0,  # TODO: update to correct number for these months
                    -30.0,  # TODO: update to correct number for these months
                    -30.0,  # TODO: update to correct number for these months
                    -30.0,  # TODO: update to correct number for these months
                    -30.0,  # TODO: update to correct number for these months
                    -30.0,  # TODO: update to correct number for these months
                    -30.0,  # TODO: update to correct number for these months
                    -30.0,  # TODO: update to correct number for these months
                ]
            )
            + 100
        )

        self.FISH_SET = True
        return time_consts

    def set_fish_baseline(self, constants_for_params, time_consts):
        self.scenario_description += "\nbaseline fish"
        assert not self.FISH_SET
        # 100% of fishing remains in baseline
        time_consts["FISH_PERCENT_MONTHLY"] = np.array(
            [100] * constants_for_params["NMONTHS"]
        )

        self.FISH_SET = True
        return time_consts

    # CROP DISRUPTION

    def set_disruption_to_crops_to_zero(self, constants_for_params):
        self.scenario_description += "\nno crop disruption"
        assert not self.DISRUPTION_SET
        constants_for_params["ADD_OUTDOOR_GROWING"] = True

        for i in range(1, 11):
            constants_for_params["RATIO_CROPS_YEAR" + str(i)] = 1

        self.DISRUPTION_SET = True
        return constants_for_params

    def set_nuclear_winter_global_disruption_to_crops(self, constants_for_params):
        assert self.IS_GLOBAL_ANALYSIS
        self.scenario_description += "\nnuclear winter crops"
        assert not self.DISRUPTION_SET
        constants_for_params["ADD_OUTDOOR_GROWING"] = True

        constants_for_params["RATIO_CROPS_YEAR1"] = 1 - 0.53
        constants_for_params["RATIO_CROPS_YEAR2"] = 1 - 0.82
        constants_for_params["RATIO_CROPS_YEAR3"] = 1 - 0.89
        constants_for_params["RATIO_CROPS_YEAR4"] = 1 - 0.88
        constants_for_params["RATIO_CROPS_YEAR5"] = 1 - 0.84
        constants_for_params["RATIO_CROPS_YEAR6"] = 1 - 0.76
        constants_for_params["RATIO_CROPS_YEAR7"] = 1 - 0.65
        constants_for_params["RATIO_CROPS_YEAR8"] = 1 - 0.5
        constants_for_params["RATIO_CROPS_YEAR9"] = 1 - 0.33
        constants_for_params["RATIO_CROPS_YEAR10"] = 1 - 0.17
        constants_for_params["RATIO_CROPS_YEAR11"] = 1 - 0.08

        self.DISRUPTION_SET = True
        return constants_for_params

    def set_nuclear_winter_country_disruption_to_crops(
        self, constants_for_params, country_data
    ):
        assert not self.IS_GLOBAL_ANALYSIS
        assert not self.DISRUPTION_SET
        constants_for_params["ADD_OUTDOOR_GROWING"] = True

        self.scenario_description += "\nnuclear winter crops"

        constants_for_params["RATIO_CROPS_YEAR1"] = (
            1 + country_data["crop_reduction_year1"]
        )
        constants_for_params["RATIO_CROPS_YEAR2"] = (
            1 + country_data["crop_reduction_year2"]
        )
        constants_for_params["RATIO_CROPS_YEAR3"] = (
            1 + country_data["crop_reduction_year3"]
        )
        constants_for_params["RATIO_CROPS_YEAR4"] = (
            1 + country_data["crop_reduction_year4"]
        )
        constants_for_params["RATIO_CROPS_YEAR5"] = (
            1 + country_data["crop_reduction_year5"]
        )
        constants_for_params["RATIO_CROPS_YEAR6"] = (
            1 + country_data["crop_reduction_year6"]
        )
        constants_for_params["RATIO_CROPS_YEAR7"] = (
            1 + country_data["crop_reduction_year7"]
        )
        constants_for_params["RATIO_CROPS_YEAR8"] = (
            1 + country_data["crop_reduction_year8"]
        )
        constants_for_params["RATIO_CROPS_YEAR9"] = (
            1 + country_data["crop_reduction_year9"]
        )
        constants_for_params["RATIO_CROPS_YEAR10"] = (
            1 + country_data["crop_reduction_year10"]
        )
        constants_for_params["RATIO_CROPS_YEAR11"] = (
            1 + country_data["crop_reduction_year10"]
        )

        self.DISRUPTION_SET = True
        return constants_for_params

    def set_zero_crops(self, constants_for_params):
        assert not self.DISRUPTION_SET
        constants_for_params["ADD_OUTDOOR_GROWING"] = False

        self.scenario_description += "\ninstant crop failure"

        constants_for_params["RATIO_OF_CROP_YIELDS_FROM_VERY_BEGINNING"] = 0

        constants_for_params["RATIO_CROPS_YEAR1"] = 0
        constants_for_params["RATIO_CROPS_YEAR2"] = 0
        constants_for_params["RATIO_CROPS_YEAR3"] = 0
        constants_for_params["RATIO_CROPS_YEAR4"] = 0
        constants_for_params["RATIO_CROPS_YEAR5"] = 0
        constants_for_params["RATIO_CROPS_YEAR6"] = 0
        constants_for_params["RATIO_CROPS_YEAR7"] = 0
        constants_for_params["RATIO_CROPS_YEAR8"] = 0
        constants_for_params["RATIO_CROPS_YEAR9"] = 0
        constants_for_params["RATIO_CROPS_YEAR10"] = 0
        constants_for_params["RATIO_CROPS_YEAR11"] = 0

        self.DISRUPTION_SET = True
        return constants_for_params

    # PROTEIN

    def include_protein(self, constants_for_params):
        assert not self.PROTEIN_SET
        self.scenario_description += "\ninclude protein"
        constants_for_params["INCLUDE_PROTEIN"] = True
        self.PROTEIN_SET = True
        return constants_for_params

    def dont_include_protein(self, constants_for_params):
        assert not self.PROTEIN_SET
        self.scenario_description += "\ndon't include protein"
        constants_for_params["INCLUDE_PROTEIN"] = False
        self.PROTEIN_SET = True
        return constants_for_params

    # FAT

    def include_fat(self, constants_for_params):
        assert not self.FAT_SET
        self.scenario_description += "\ninclude fat"
        constants_for_params["INCLUDE_FAT"] = True
        self.FAT_SET = True

        return constants_for_params

    def dont_include_fat(self, constants_for_params):
        assert not self.FAT_SET
        self.scenario_description += "\ndon't include fat"
        constants_for_params["INCLUDE_FAT"] = False
        self.FAT_SET = True
        return constants_for_params

    # SCENARIOS

    def no_resilient_foods(self, constants_for_params):
        constants_for_params["INDUSTRIAL_FOODS_SLOPE_MULTIPLIER"] = 0
        constants_for_params["INITIAL_HARVEST_DURATION_IN_MONTHS"] = 8
        constants_for_params["RATIO_INCREASED_CROP_AREA"] = 1
        constants_for_params["DELAY"]["ROTATION_CHANGE_IN_MONTHS"] = 0

        constants_for_params["OG_USE_BETTER_ROTATION"] = False
        constants_for_params["ADD_CELLULOSIC_SUGAR"] = False
        constants_for_params["ADD_GREENHOUSES"] = False
        constants_for_params["ADD_METHANE_SCP"] = False
        constants_for_params["ADD_SEAWEED"] = False

        return constants_for_params

    def seaweed(self, constants_for_params):
        constants_for_params["ADD_SEAWEED"] = True
        constants_for_params["DELAY"]["SEAWEED_MONTHS"] = 1

        return constants_for_params

    def greenhouse(self, constants_for_params):
        constants_for_params["GREENHOUSE_GAIN_PCT"] = 44

        # half values from greenhouse paper due to higher cost
        constants_for_params["DELAY"]["GREENHOUSE_MONTHS"] = 2
        constants_for_params["GREENHOUSE_AREA_MULTIPLIER"] = 1 / 4
        constants_for_params["ADD_GREENHOUSES"] = True
        return constants_for_params

    def relocated_outdoor_crops(self, constants_for_params):
        constants_for_params["OG_USE_BETTER_ROTATION"] = True

        # this may seem confusing. KCALS_REDUCTION is the reduction that would otherwise
        # occur averaging in year 3 globally
        constants_for_params["ROTATION_IMPROVEMENTS"]["FAT_RATIO"] = 1.647
        constants_for_params["ROTATION_IMPROVEMENTS"]["PROTEIN_RATIO"] = 1.108
        constants_for_params["INITIAL_HARVEST_DURATION_IN_MONTHS"] = 7 + 1
        constants_for_params["DELAY"]["ROTATION_CHANGE_IN_MONTHS"] = 2
        constants_for_params["RATIO_INCREASED_CROP_AREA"] = 1

        return constants_for_params

    def expanded_area_and_relocated_outdoor_crops(self, constants_for_params):
        constants_for_params["OG_USE_BETTER_ROTATION"] = True

        # this may seem confusing. KCALS_REDUCTION is the reduction that would otherwise
        # occur averaging in year 3 globally
        constants_for_params["ROTATION_IMPROVEMENTS"]["FAT_RATIO"] = 1.647
        constants_for_params["ROTATION_IMPROVEMENTS"]["PROTEIN_RATIO"] = 1.108
        constants_for_params["INITIAL_HARVEST_DURATION_IN_MONTHS"] = 7 + 1
        constants_for_params["DELAY"]["ROTATION_CHANGE_IN_MONTHS"] = 2
        constants_for_params["RATIO_INCREASED_CROP_AREA"] = 72 / 39
        constants_for_params["NUMBER_YEARS_TAKES_TO_REACH_INCREASED_AREA"] = 3

        return constants_for_params

    def methane_scp(self, constants_for_params):
        # (one month delay built into industrial food numbers)
        constants_for_params["DELAY"]["INDUSTRIAL_FOODS_MONTHS"] = 2
        constants_for_params[
            "INDUSTRIAL_FOODS_SLOPE_MULTIPLIER"
        ] = 1  # default values from CS and SCP papers

        constants_for_params["ADD_METHANE_SCP"] = True
        return constants_for_params

    def cellulosic_sugar(self, constants_for_params):
        # (one month delay built into industrial food numbers)
        constants_for_params["DELAY"]["INDUSTRIAL_FOODS_MONTHS"] = 2
        constants_for_params[
            "INDUSTRIAL_FOODS_SLOPE_MULTIPLIER"
        ] = 1  # default values from CS and SCP papers

        constants_for_params["ADD_CELLULOSIC_SUGAR"] = True
        return constants_for_params

    def get_all_resilient_foods_scenario(self, constants_for_params):
        self.scenario_description += "\nall resilient foods"
        assert not self.SCENARIO_SET
        constants_for_params = self.relocated_outdoor_crops(constants_for_params)
        constants_for_params = self.methane_scp(constants_for_params)
        constants_for_params = self.cellulosic_sugar(constants_for_params)
        constants_for_params = self.greenhouse(constants_for_params)
        constants_for_params = self.seaweed(constants_for_params)

        self.SCENARIO_SET = True
        return constants_for_params

    def get_all_resilient_foods_and_more_area_scenario(self, constants_for_params):
        self.scenario_description += "\nall resilient foods and more area"
        assert not self.SCENARIO_SET

        print(
            "WARNING: There is a known issue where a smaller % minimum needs met occurs"
        )
        print("         if methane scp and cellulosic sugar are included")
        print("         in addition to relocated crops with increased area")
        print("         in some scenarios, compared to no increased area.")

        constants_for_params = self.expanded_area_and_relocated_outdoor_crops(
            constants_for_params
        )

        constants_for_params = self.methane_scp(constants_for_params)
        constants_for_params = self.cellulosic_sugar(constants_for_params)
        constants_for_params = self.greenhouse(constants_for_params)
        constants_for_params = self.seaweed(constants_for_params)

        self.SCENARIO_SET = True
        return constants_for_params

    def get_seaweed_scenario(self, constants_for_params):
        self.scenario_description += "\nscaled up seaweed"
        assert not self.SCENARIO_SET

        constants_for_params["INDUSTRIAL_FOODS_SLOPE_MULTIPLIER"] = 0

        constants_for_params["INITIAL_HARVEST_DURATION_IN_MONTHS"] = 8

        constants_for_params["OG_USE_BETTER_ROTATION"] = False
        constants_for_params["ADD_CELLULOSIC_SUGAR"] = False
        constants_for_params["ADD_GREENHOUSES"] = False
        constants_for_params["ADD_METHANE_SCP"] = False
        constants_for_params["RATIO_INCREASED_CROP_AREA"] = 1
        constants_for_params["DELAY"]["ROTATION_CHANGE_IN_MONTHS"] = 0

        constants_for_params = self.seaweed(constants_for_params)

        self.SCENARIO_SET = True
        return constants_for_params

    def get_methane_scp_scenario(self, constants_for_params):
        self.scenario_description += "\nscaled up methane SCP"
        assert not self.SCENARIO_SET

        constants_for_params["INITIAL_HARVEST_DURATION_IN_MONTHS"] = 8

        constants_for_params["OG_USE_BETTER_ROTATION"] = False
        constants_for_params["ADD_CELLULOSIC_SUGAR"] = False
        constants_for_params["ADD_GREENHOUSES"] = False
        constants_for_params["ADD_SEAWEED"] = False
        constants_for_params["RATIO_INCREASED_CROP_AREA"] = 1
        constants_for_params["DELAY"]["ROTATION_CHANGE_IN_MONTHS"] = 0

        constants_for_params = self.methane_scp(constants_for_params)

        self.SCENARIO_SET = True
        return constants_for_params

    def get_cellulosic_sugar_scenario(self, constants_for_params):
        self.scenario_description += "\nscaled up cellulosic sugar"
        assert not self.SCENARIO_SET

        constants_for_params["INITIAL_HARVEST_DURATION_IN_MONTHS"] = 8

        constants_for_params["OG_USE_BETTER_ROTATION"] = False
        constants_for_params["ADD_METHANE_SCP"] = False
        constants_for_params["ADD_GREENHOUSES"] = False
        constants_for_params["ADD_SEAWEED"] = False
        constants_for_params["RATIO_INCREASED_CROP_AREA"] = 1
        constants_for_params["DELAY"]["ROTATION_CHANGE_IN_MONTHS"] = 0

        constants_for_params = self.cellulosic_sugar(constants_for_params)

        self.SCENARIO_SET = True
        return constants_for_params

    def get_industrial_foods_scenario(self, constants_for_params):
        self.scenario_description += "\nscaled up cellulosic sugar"
        assert not self.SCENARIO_SET

        constants_for_params["INITIAL_HARVEST_DURATION_IN_MONTHS"] = 8

        constants_for_params["OG_USE_BETTER_ROTATION"] = False
        constants_for_params["ADD_GREENHOUSES"] = False
        constants_for_params["ADD_SEAWEED"] = False
        constants_for_params["RATIO_INCREASED_CROP_AREA"] = 1
        constants_for_params["DELAY"]["ROTATION_CHANGE_IN_MONTHS"] = 0

        constants_for_params = self.methane_scp(constants_for_params)
        constants_for_params = self.cellulosic_sugar(constants_for_params)

        self.SCENARIO_SET = True
        return constants_for_params

    def get_relocated_crops_scenario(self, constants_for_params):
        self.scenario_description += "\nscaled up cold crops"
        assert not self.SCENARIO_SET

        constants_for_params["INDUSTRIAL_FOODS_SLOPE_MULTIPLIER"] = 0

        constants_for_params["ADD_CELLULOSIC_SUGAR"] = False
        constants_for_params["ADD_GREENHOUSES"] = False
        constants_for_params["ADD_METHANE_SCP"] = False
        constants_for_params["ADD_SEAWEED"] = False

        constants_for_params = self.relocated_outdoor_crops(constants_for_params)

        self.SCENARIO_SET = True
        return constants_for_params

    def get_greenhouse_scenario(self, constants_for_params):
        self.scenario_description += "\nscaled up greenhouses"
        assert not self.SCENARIO_SET

        constants_for_params["INDUSTRIAL_FOODS_SLOPE_MULTIPLIER"] = 0

        constants_for_params["INITIAL_HARVEST_DURATION_IN_MONTHS"] = 8
        constants_for_params["DELAY"]["ROTATION_CHANGE_IN_MONTHS"] = 0
        constants_for_params["RATIO_INCREASED_CROP_AREA"] = 1

        constants_for_params["OG_USE_BETTER_ROTATION"] = False
        constants_for_params["ADD_CELLULOSIC_SUGAR"] = False
        constants_for_params["ADD_METHANE_SCP"] = False
        constants_for_params["ADD_SEAWEED"] = False

        constants_for_params = self.greenhouse(constants_for_params)

        self.SCENARIO_SET = True
        return constants_for_params

    def get_no_resilient_food_scenario(self, constants_for_params):
        self.scenario_description += "\nno resilient foods"
        assert not self.SCENARIO_SET

        constants_for_params = self.no_resilient_foods(constants_for_params)

        self.SCENARIO_SET = True
        return constants_for_params

    # CULLING

    def cull_animals(self, constants_for_params):
        assert not self.CULLING_PARAM_SET
        self.scenario_description += "\nallow meat and milk consumption"
        constants_for_params["ADD_MEAT"] = True
        constants_for_params["ADD_MILK"] = True
        self.CULLING_PARAM_SET = True

        return constants_for_params

    def dont_cull_animals(self, constants_for_params):
        assert not self.CULLING_PARAM_SET
        self.scenario_description += "\nno meat or milk consumption"
        constants_for_params["ADD_MEAT"] = False
        constants_for_params["ADD_MILK"] = False
        self.CULLING_PARAM_SET = True
        return constants_for_params<|MERGE_RESOLUTION|>--- conflicted
+++ resolved
@@ -306,9 +306,6 @@
         # fraction global crop area for entire earth is 1 by definition
         constants_for_params["INITIAL_CROP_AREA_FRACTION"] = 1
 
-<<<<<<< HEAD
-        constants_for_params["COUNTRY_CODE"] = "global"
-=======
         # Milk yield in kg per milk-bearing animal per year
         constants_for_params["MILK_YIELD_KG_PER_MILK_BEARING_ANIMAL_PER_YEAR"] = 1099.60
 
@@ -317,7 +314,6 @@
         constants_for_params["KG_MEAT_PER_CHICKEN"] = 1.65
 
         constants_for_params["COUNTRY_CODE"] = "WOR"
->>>>>>> a7f5790d
 
         self.SCALE_SET = True
         return constants_for_params
