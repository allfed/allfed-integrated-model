--- conflicted
+++ resolved
@@ -68,33 +68,7 @@
         this_simulation["protein"] = "not_required"
         this_simulation["meat_strategy"] = "efficient_meat_strategy"
 
-<<<<<<< HEAD
         # Call the run_model_no_trade function with the given options
-=======
-        if "waste" not in this_simulation.keys():
-            this_simulation["waste"] = "zero"
-        if "nutrition" not in this_simulation.keys():
-            this_simulation["nutrition"] = "baseline"
-        if "buffer" not in this_simulation.keys():
-            this_simulation["buffer"] = "baseline"
-        if "shutoff" not in this_simulation.keys():
-            this_simulation[
-                "shutoff"
-            ] = "reduce_breeding_USA"  # this_simulation["shutoff"] = "immediate"
-        if "cull" not in this_simulation.keys():
-            this_simulation["cull"] = "do_eat_culled"
-
-        # this_simulation["waste"] = "zero"
-        # this_simulation["nutrition"] = "baseline"
-        # this_simulation["buffer"] = "baseline"
-        # this_simulation["shutoff"] = "immediate"
-        # this_simulation["cull"] = "dont_eat_culled"
-
-        # this_simulation["fat"] = "not_required"
-        # this_simulation["protein"] = "not_required"
-        # this_simulation["meat_strategy"] = "efficient_meat_strategy"
-
->>>>>>> 6cca53af
         self.run_model_no_trade(
             title=this_simulation["scenario"] + "_" + this_simulation["fish"],
             create_pptx_with_all_countries=create_pptx_with_all_countries,
@@ -161,11 +135,8 @@
 
         # Extract the country name from the country data
         country_name = country_data["country"]
-<<<<<<< HEAD
 
         # Set the constants and scenario loader based on the scenario option
-=======
->>>>>>> 6cca53af
         constants_for_params, scenario_loader = self.set_depending_on_option(
             country_data, scenario_option
         )
@@ -371,12 +342,9 @@
             if np.isnan(population):
                 continue
 
-<<<<<<< HEAD
             print("about to run optimizer for country")
 
             # run the optimizer for the country
-=======
->>>>>>> 6cca53af
             (
                 needs_ratio,
                 scenario_description,
@@ -619,20 +587,6 @@
         defaults["nutrition"] = "catastrophe"
         defaults["cull"] = "do_eat_culled"
         defaults["meat_strategy"] = "efficient_meat_strategy"
-<<<<<<< HEAD
-=======
-        assert "waste" not in this_simulation.keys()
-        assert "nutrition" not in this_simulation.keys()
-        assert "buffer" not in this_simulation.keys()
-        assert "shutoff" not in this_simulation.keys()
-        assert "cull" not in this_simulation.keys()
-        defaults["waste"] = "zero"
-        defaults["nutrition"] = "baseline"
-        defaults["buffer"] = "baseline"
-        defaults["shutoff"] = "reduce_breeding_USA"
-        defaults["cull"] = "do_eat_culled"
-
->>>>>>> 6cca53af
         options_including_defaults = []
         for option in options:
             options_including_defaults.append(defaults | option)
