"""
This file contains the code for the baseline model by country for with and
without trade scenarios.

Created on Wed Jul 15
@author: morgan
"""

import pandas as pd
import os
import numpy as np
import geopandas as gpd
import warnings
import logging
import datetime
from datetime import date
from src.utilities.plotter import Plotter
from src.scenarios.run_scenario import ScenarioRunner
from src.food_system.food import Food
from itertools import product
import git
from pathlib import Path
import copy

repo_root = git.Repo(".", search_parent_directories=True).working_dir


logging.basicConfig(level=logging.ERROR)
warnings.filterwarnings("ignore")


class ScenarioRunnerNoTrade(ScenarioRunner):
    """
    This function runs the model for all countries in the world, no trade.
    """

    def __init__(self):
        super().__init__()

    def run_model_defaults_no_trade(
        self,
        this_simulation,
        show_map_figures=False,
        show_country_figures=False,
        create_pptx_with_all_countries=False,
        scenario_option=[],
    ):
        """
        Set a few options to set on top of the specific options for the given simulation
        These could easily change if another scenario was of more interest.
        """
        if "fat" not in this_simulation.keys():
            this_simulation["fat"] = "not_required"
        if "protein" not in this_simulation.keys():
            this_simulation["fat"] = "not_required"

        if "waste" not in this_simulation.keys():
            this_simulation["waste"] = "zero"
        if "nutrition" not in this_simulation.keys():
            this_simulation["nutrition"] = "baseline"
        if "buffer" not in this_simulation.keys():
            this_simulation["buffer"] = "baseline"
        if "shutoff" not in this_simulation.keys():
            this_simulation["shutoff"] = (
                "continued"  # this_simulation["shutoff"] = "immediate"
            )
        if "cull" not in this_simulation.keys():
            this_simulation["cull"] = "do_eat_culled"

        self.run_model_no_trade(
            title=this_simulation["scenario"] + "_" + this_simulation["fish"],
            create_pptx_with_all_countries=create_pptx_with_all_countries,
            show_country_figures=show_country_figures,
            show_map_figures=show_map_figures,
            add_map_slide_to_pptx=show_map_figures and create_pptx_with_all_countries,
            scenario_option=this_simulation,
            countries_list=[
                "!SWT",
                "!GBR",
                "!AUT",
                "!BEL",
                "!BGR",
                "!HRV",
                "!CYP",
                "!CZE",
                "!DNK",
                "!EST",
                "!FIN",
                "!FRA",
                "!DEU",
                "!GRC",
                "!HUN",
                "!IRL",
                "!ITA",
                "!LVA",
                "!LTU",
                "!LUX",
                "!MLT",
                "!NLD",
                "!POL",
                "!PRT",
                "!ROU",
                "!SVK",
                "!SVN",
                "!ESP",
                "!SWE",
            ],
        )

    def run_optimizer_for_country(
        self,
        country_data,
        scenario_option,
        create_pptx_with_all_countries,
        show_country_figures,
        save_all_results,
        figure_save_postfix="",
        title="Untitled",
    ):
        (
            constants_for_params,
            time_consts_for_params,
            scenario_loader,
        ) = self.set_depending_on_option(scenario_option, country_data=country_data)

        USE_TRY_CATCH = False
        if USE_TRY_CATCH:
            try:
                print("running scenario")
                scenario_runner = ScenarioRunner()
                interpreted_results = scenario_runner.run_and_analyze_scenario(
                    constants_for_params,
                    time_consts_for_params,
                    scenario_loader,
                    create_pptx_with_all_countries,
                    show_country_figures,
                    figure_save_postfix,
<<<<<<< HEAD
                    country_data,
                    save_all_results,
=======
                    country_data["country"],
                    country_data["iso3"],
                    title=title,
>>>>>>> 383b0fa2
                )
                percent_people_fed = interpreted_results.percent_people_fed
            except Exception as e:
                print("exception:")
                print(e)
                percent_people_fed = np.nan
        else:
            scenario_runner = ScenarioRunner()
            interpreted_results = scenario_runner.run_and_analyze_scenario(
                constants_for_params,
                time_consts_for_params,
                scenario_loader,
                create_pptx_with_all_countries,
                show_country_figures,
                figure_save_postfix,
<<<<<<< HEAD
                country_data,
                save_all_results,
=======
                country_data["country"],
                country_data["iso3"],
>>>>>>> 383b0fa2
                title=title,
            )

            percent_people_fed = interpreted_results.percent_people_fed
        return (
            percent_people_fed / 100,
            scenario_loader.scenario_description,
            interpreted_results,
        )

    def fill_data_for_map(self, world, country_code, needs_ratio):
        if country_code == "SWT":
            country_code_map = "SWZ"
        else:
            country_code_map = country_code

        country_map = world[world["iso_a3"].apply(lambda x: x == country_code_map)]

        if len(country_map) == 0:
            PRINT_NO_MATCH = False
            if PRINT_NO_MATCH:
                print("no match")
                print(country_code_map)
        if len(country_map) == 1:
            # cap at 100% fed, surplus is not traded away in this scenario
            kcals_ratio_capped = 1 if needs_ratio >= 1 else needs_ratio
            world_index = country_map.index
            world.loc[world_index, "needs_ratio"] = kcals_ratio_capped

    def run_model_no_trade(
        self,
        title="untitled",
        create_pptx_with_all_countries=True,
        show_country_figures=False,
        show_map_figures=False,
        add_map_slide_to_pptx=True,
        scenario_option=[],
        countries_list=[],  # runs all the countries if empty
        figure_save_postfix="",
        return_results=False,
        save_all_results=False,
    ):
        """
        This function runs the model for all countries in the world, no trade.
        countries_list is a list of country codes to run the model for, but if
        there's an "!" in the list, you skip that one.
        If you leave it blank, it runs all the countries

        You can generate a powerpoint as an option here too

        """
        assert len(scenario_option) > 0, "ERROR: a scenario must be specified"

        if create_pptx_with_all_countries:
            if not os.path.exists(Path(repo_root) / "results" / "large_reports"):
                os.mkdir(Path(repo_root) / "results" / "large_reports")
            Plotter.start_pptx("No trade by country")
        """
        Runs the baseline model by country and without trade

        Arguments:

        Returns:
            None
        """
        # country codes for UK + EU 27 countries (used for plotting map)

        NO_TRADE_CSV = (
            Path(repo_root)
            / "data"
            / "no_food_trade"
            / "computer_readable_combined.csv"
        )

        no_trade_table = pd.read_csv(NO_TRADE_CSV)

        # import the visual map
        world = gpd.read_file(gpd.datasets.get_path("naturalearth_lowres"))

        # oddly, some of these were -99
        world.loc[world.name == "France", "iso_a3"] = "FRA"
        world.loc[world.name == "Norway", "iso_a3"] = "NOR"
        world.loc[world.name == "Kosovo", "iso_a3"] = "KOS"

        # iterate over each country from spreadsheet, run the optimizer, plot the result
        net_pop_fed = 0
        net_pop = 0
        scenario_description = ""
        n_errors = 0
        failed_countries = "Failed Countries: \n"

        (
            exclusive_countries_to_run,
            countries_to_skip,
        ) = self.get_countries_to_run_and_skip(countries_list)
        if len(exclusive_countries_to_run) == 0:
            print("Running all countries")
        else:
            print("Countries to run:")
            print(exclusive_countries_to_run)
        if len(countries_to_skip) > 0:
            print("except the following countries:")
            print(countries_list)

        results = {}

        for index, country_data in no_trade_table.iterrows():
            country_code = country_data["iso3"]

            if len(exclusive_countries_to_run) > 0:
                if country_code not in exclusive_countries_to_run:
                    continue

            if country_code in countries_to_skip:
                continue

            country_data = self.apply_custom_parameters(country_data, scenario_option)
            self.verify_country_data(country_data)

            population = country_data["population"]

            # skip countries with no
            if np.isnan(population):
                continue
            country_name = country_data["country"]

            (
                needs_ratio,
                scenario_description,
                interpreted_results,
            ) = self.run_optimizer_for_country(
                country_data,
                scenario_option,
                create_pptx_with_all_countries,
                show_country_figures,
                save_all_results,
                figure_save_postfix,
                title=title,
            )
            if np.isnan(needs_ratio):
                n_errors += 1
                failed_countries += " " + country_name
                continue

            self.fill_data_for_map(world, country_code, needs_ratio)

            # we say all are fed if ratio of macronutrient needs met is greater than 1
            if needs_ratio >= 1:
                capped_ratio = 1
            else:
                capped_ratio = needs_ratio

            net_pop_fed += capped_ratio * population
            net_pop += population

            if return_results:
                results[country_name] = interpreted_results

        if net_pop > 0:
            ratio_fed = str(round(float(net_pop_fed) / float(net_pop), 4))
        else:
            ratio_fed = str(np.nan)

        print("")
        print("Net population considered: " + str(net_pop / 1e9) + " Billion people")
        print("Fraction of this population fed: " + ratio_fed)
        print(scenario_description)
        print("")
        if n_errors > 0:
            print("Errors: " + str(n_errors))
            print(failed_countries)
        print("")
        print("")
        print("")
        if show_map_figures or add_map_slide_to_pptx:
            Plotter.plot_map_of_countries_fed(
                world,
                ratio_fed,
                scenario_description,
                show_map_figures,
                add_map_slide_to_pptx,
            )
        year = str(date.today().year)
        month = str(date.today().month)
        day = str(date.today().day)
        hour = str(datetime.datetime.now().hour)
        minute = str(datetime.datetime.now().minute)
        if create_pptx_with_all_countries:
            file_root = Path(repo_root) / "results" / "large_reports" / "no_food_trade_"
            Plotter.end_pptx(
                saveloc=str(file_root)
                + title
                + "."
                + year
                + "."
                + month
                + "."
                + day
                + "."
                + hour
                + "."
                + minute
                + ".pptx"
            )
        # @li return a dataframe with each country and the world needs ratio
        # print first value of the dict
        if save_all_results:
            self.save_all_results_to_csv(results, title)
        return [world, net_pop, net_pop_fed, results]

    def save_all_results_to_csv(self, results, title):
        """
        Save the results to a csv file
        Read by the web interface
        """
        # iterate over the values in the results dictionary
        for country, result in results.items():
            # Animal populations
            df = pd.DataFrame(result.animal_population_dictionary)
            df["month"] = df.index
            df.to_csv(
                Path(repo_root)
                / "results"
                / (title + "_" + country + "_animal_populations.csv"),
                index=False,
            )

            # Biofuels
            biofuels = pd.DataFrame(
                {
                    "biofuels_sum_kcals_equivalent": result.biofuels_sum_kcals_equivalent.kcals,
                    "cell_sugar_biofuels_kcals_equivalent": result.cell_sugar_biofuels_kcals_equivalent.kcals,
                    "outdoor_crops_biofuels_kcals_equivalent": result.outdoor_crops_biofuels_kcals_equivalent.kcals,
                    "scp_biofuels_kcals_equivalent": result.scp_biofuels_kcals_equivalent.kcals,
                    "seaweed_biofuels_kcals_equivalent": result.seaweed_biofuels_kcals_equivalent.kcals,
                    "stored_food_biofuels_kcals_equivalent": result.stored_food_biofuels_kcals_equivalent.kcals,
                }
            )
            biofuels["month"] = biofuels.index
            biofuels.to_csv(
                Path(repo_root) / "results" / (title + "_" + country + "_biofuels.csv"),
                index=False,
            )

            # Feed
            feed = pd.DataFrame(
                {
                    "feed_sum_kcals_equivalent": result.feed_sum_kcals_equivalent.kcals,
                    "cell_sugar_feed_kcals_equivalent": result.cell_sugar_feed_kcals_equivalent.kcals,
                    "outdoor_crops_feed_kcals_equivalent": result.outdoor_crops_feed_kcals_equivalent.kcals,
                    "scp_feed_kcals_equivalent": result.scp_feed_kcals_equivalent.kcals,
                    "seaweed_feed_kcals_equivalent": result.seaweed_feed_kcals_equivalent.kcals,
                    "stored_food_feed_kcals_equivalent": result.stored_food_feed_kcals_equivalent.kcals,
                }
            )
            feed["month"] = feed.index
            feed.to_csv(
                Path(repo_root) / "results" / (title + "_" + country + "_feed.csv"),
                index=False,
            )

            # Meat
            meat = pd.DataFrame(result.meat_dictionary)
            meat["month"] = meat.index
            meat.to_csv(
                Path(repo_root) / "results" / (title + "_" + country + "_meat.csv"),
                index=False,
            )

        return

    def get_countries_to_run_and_skip(self, countries_list):
        """
        if there's any country code with a "!", skip that one
        For example, if !USA is one of the country codes, that one will be skipped
        If !USA and !CHN are country codes, then both will skip
        if there's no ! in any of the codes, then only the ones listed will be
        run.
        """

        countries_to_skip = []
        exclusive_countries_to_run = []
        if countries_list == []:
            return [[], []]

        if np.array([("!" in c) for c in countries_list]).all():
            # all the countries listed are ones to skip, all the others should be run
            for c in countries_list:
                if "!" in c:
                    countries_to_skip.append(c.replace("!", ""))
        else:
            # there's at least one country that is supposed to in the exclusive list
            # to run
            for c in countries_list:
                if "!" not in c:
                    exclusive_countries_to_run.append(c)

        return exclusive_countries_to_run, countries_to_skip

    def run_many_options(
        self,
        scenario_options,
        title,
        add_map_slide_to_pptx=True,
        show_map_figures=False,
        countries_list=[],
        return_results=False,
    ):
        print("Number of scenarios:")
        print(len(scenario_options))
        print("")
        print("")
        print("")
        if add_map_slide_to_pptx:
            Plotter.start_pptx("Various Scenario Options " + title)

        scenario_number = 1
        for scenario_option in scenario_options:
            print("Scenario Number: " + str(scenario_number))
            scenario_number += 1
            self.run_model_no_trade(
                title=title,
                create_pptx_with_all_countries=False,
                show_country_figures=False,
                show_map_figures=show_map_figures,
                add_map_slide_to_pptx=add_map_slide_to_pptx,
                scenario_option=scenario_option,
                countries_list=countries_list,
                return_results=False,
            )

        if add_map_slide_to_pptx:
            year = str(date.today().year)
            month = str(date.today().month)
            day = str(date.today().day)
            hour = str(datetime.datetime.now().hour)
            minute = str(datetime.datetime.now().minute)
            path_string = str(
                Path(repo_root)
                / "results"
                / "large_reports"
                / "various_scenario_options_"
            )
            Plotter.end_pptx(
                saveloc=path_string
                + title
                + "."
                + year
                + "."
                + month
                + "."
                + day
                + "."
                + hour
                + "."
                + minute
                + ".pptx"
            )

    def create_several_maps_with_different_assumptions(
        self, this_simulation, show_map_figures=False
    ):
        # initializing lists
        this_simulation_combinations = {}

        this_simulation_combinations["waste"] = [
            "baseline_in_country",
            "tripled_prices_in_country",
        ]

        this_simulation_combinations["buffer"] = ["baseline", "zero"]
        this_simulation_combinations["shutoff"] = [
            "continued",
            "long_delayed_shutoff",
        ]
        this_simulation_combinations["fat"] = ["required", "not_required"]
        this_simulation_combinations["protein"] = ["required", "not_required"]

        # # one example set of assumptions
        # this_simulation_combinations["nutrition"] = ["baseline"]
        # this_simulation_combinations["buffer"] = ["baseline"]
        # this_simulation_combinations["shutoff"] = ["continued"]
        # this_simulation_combinations["cull"] = ["dont_eat_culled"]

        # I don't really know why this works, but it certainly does.
        # I'm just combining things a lot like this example:
        #
        # >>> kwargs = {'a': [1, 2, 3], 'b': [1, 2, 3]}
        # >>> flat = [[(k, v) for v in vs] for k, vs in kwargs.items()]
        # >>> flat
        # [[('b', 1), ('b', 2), ('b', 3)], [('a', 1), ('a', 2), ('a', 3)]]
        #
        # >>> from itertools import product
        # >>> [dict(items) for items in product(*flat)]
        # [{'a': 1, 'b': 1},
        #  {'a': 2, 'b': 1},
        #  {'a': 3, 'b': 1},
        #  {'a': 1, 'b': 2},
        #  {'a': 2, 'b': 2},
        #  {'a': 3, 'b': 2},
        #  {'a': 1, 'b': 3},
        #  {'a': 2, 'b': 3},
        #  {'a': 3, 'b': 3}]

        # thanks to thefourtheye on stackoverflow
        # https://stackoverflow.com/questions/41254205/explode-a-dict-get-all-combinations-of-the-values-in-a-dictionary

        flat = [[(k, v) for v in vs] for k, vs in this_simulation_combinations.items()]

        options = [dict(items) for items in product(*flat)]

        # now we have a list of all the options we want to test
        defaults = this_simulation
        defaults["nutrition"] = "catastrophe"
        defaults["cull"] = "do_eat_culled"
        defaults["meat_strategy"] = "efficient_meat_strategy"
        assert "waste" not in this_simulation.keys()
        assert "nutrition" not in this_simulation.keys()
        assert "buffer" not in this_simulation.keys()
        assert "shutoff" not in this_simulation.keys()
        assert "cull" not in this_simulation.keys()
        defaults["waste"] = "zero"
        defaults["nutrition"] = "baseline"
        defaults["buffer"] = "baseline"
        defaults["shutoff"] = "reduce_breeding"
        defaults["cull"] = "do_eat_culled"

        options_including_defaults = []
        for option in options:
            options_including_defaults.append(defaults | option)

        self.run_many_options(
            scenario_options=options_including_defaults,
            title=this_simulation["scenario"],
            show_map_figures=show_map_figures,
            add_map_slide_to_pptx=True,
        )

    def run_desired_simulation(self, this_simulation, args):
        print("arguments, all optional:")
        print("first: [single|multi] (single set of assumptions or multiple)")
        print("second: [pptx|no_pptx] (save a pptx report or not)")
        print("third: [no_plot|plot] (plots figures)")
        print("")
        print("")
        print("")

        if len(args) == 1:
            single_or_various = args[0]
            create_pptx = "pptx"
            plot_figs = "no_plot"
        elif len(args) == 2:
            single_or_various = args[0]
            create_pptx = args[1]
            plot_figs = "no_plot"
        elif len(args) == 3:
            single_or_various = args[0]
            create_pptx = args[1]
            plot_figs = args[2]
        elif len(args) == 4:
            single_or_various = args[0]
            create_pptx = args[1]
            plot_figs = args[2]
        else:
            single_or_various = "single"
            create_pptx = "pptx"
            plot_figs = "no_plot"

        CREATE_SEVERAL_MAPS_PPTX = single_or_various == "multi"
        if CREATE_SEVERAL_MAPS_PPTX:
            self.create_several_maps_with_different_assumptions(
                this_simulation, show_map_figures=(plot_figs == "plot")
            )

        CREATE_PPTX_EACH_COUNTRY = single_or_various == "single"
        if CREATE_PPTX_EACH_COUNTRY:
            self.run_model_defaults_no_trade(
                this_simulation=this_simulation,
                show_map_figures=(plot_figs == "plot"),
                show_country_figures=(plot_figs == "plot"),
                create_pptx_with_all_countries=(create_pptx == "pptx"),
            )

    def apply_custom_parameters(self, country_data, scenario_option):
        """
        Apply custom parameters to the country data using parameters defined
        in the scenario yaml file
        """
        for key, value in scenario_option.items():
            if key in country_data:
                country_data[key] = float(value)
        return country_data

    def verify_country_data(self, country_data):
        """
        Runs a bunch of checks to make sure the country data is reasonable

        Arguments:
            country_data: a dictionary with the country data
        """
        country = country_data["country"]
        # check that the country population is a reasonable number
        assert (
            country_data["population"] > 10_000
        ), f"{country}: population is smaller than 10,000"
        assert (
            country_data["population"] < 1e10
        ), f"{country}: population is greater than 10 billion"

        # grass is in megatonnes
        assert (
            country_data["grasses_baseline"] < 20_000
        ), f"{country}: grass_baseline is greater than 20,000 megatonnes"
        assert (
            country_data["grasses_baseline"] >= 0
        ), f"{country}: grass_baseline is less than 0"

        # the following are in tonnes per year
        assert country_data["dairy"] >= 0, f"{country}: milk production is less than 0"
        assert (
            country_data["dairy"] < 1e9
        ), f"{country}: milk produciton is more than 1 billion tonnes"
        assert (
            country_data["chicken"] >= 0
        ), f"{country}: chicken production is less than 0"
        assert (
            country_data["chicken"] < 1e9
        ), f"{country}: chicken production is more than 1 billion tonnes"
        assert country_data["pork"] >= 0, f"{country}: pork production is less than 0"
        assert (
            country_data["pork"] < 1e9
        ), f"{country}: pork production is more than 1 billion tonnes"
        assert country_data["beef"] >= 0, f"{country}: beef production is less than 0"
        assert (
            country_data["beef"] < 1e9
        ), f"{country}: beef production is more than 1 billion tonnes"

        assert (
            country_data["small_animals"] < 100e9
        ), f"{country}: more than 100 billion small animals"
        assert (
            country_data["small_animals"] >= 0
        ), f"{country}: fewer than 0 small animals"
        assert (
            country_data["medium_animals"] < 10e9
        ), f"{country}: more than 10 billion medium animals"
        assert (
            country_data["medium_animals"] >= 0
        ), f"{country}: fewer than 0 medium animals"
        assert (
            country_data["large_animals"] < 10e9
        ), f"{country}: more than 10 billion large animals"
        assert (
            country_data["large_animals"] >= 0
        ), f"{country}: fewer than 0 large animals"
        assert (
            country_data["dairy_cows"] < 1e9
        ), f"{country}: more than 1 billion dairy cows"
        assert country_data["dairy_cows"] >= 0, f"{country}: fewer than 0 dairy cows"

        assert (
            country_data["biofuel_kcals"] < 1e9
        ), f"{country}: more than 1 billion biofuel kcals"
        assert (
            country_data["biofuel_kcals"] >= 0
        ), f"{country}: fewer than 0 biofuel kcals"
        assert (
            country_data["biofuel_protein"] < 1e9
        ), f"{country}: more than 1 billion biofuel grams of protein"
        assert (
            country_data["biofuel_protein"] >= 0
        ), f"{country}: fewer than 0 biofuel grams of protein"
        assert (
            country_data["biofuel_fat"] < 1e9
        ), f"{country}: more than 1 billion biofuel grams of fat"
        assert (
            country_data["biofuel_fat"] >= 0
        ), f"{country}: fewer than 0 biofuel grams of fat"

        assert (
            country_data["feed_kcals"] < 2e9
        ), f"{country}: more than 2 billion feed kcals"
        assert country_data["feed_kcals"] >= 0, f"{country}: fewer than 0 feed kcals"
        assert (
            country_data["feed_protein"] < 1e9
        ), f"{country}: more than 1 billion feed grams of protein"
        assert (
            country_data["feed_protein"] >= 0
        ), f"{country}: fewer than 0 feed grams of protein"
        assert (
            country_data["feed_fat"] < 1e9
        ), f"{country}: more than 1 billion feed grams of fat"
        assert (
            country_data["feed_fat"] >= 0
        ), f"{country}: fewer than 0 feed grams of fat"

        assert (
            country_data["crop_kcals"] < 10e9
        ), f"{country}: more than 10 billion crop kcals"
        assert country_data["crop_kcals"] >= 0, f"{country}: fewer than 0 crop kcals"
        assert (
            country_data["crop_protein"] < 10e9
        ), f"{country}: more than 10 billion crop grams of protein"
        assert (
            country_data["crop_protein"] >= 0
        ), f"{country}: fewer than 0 crop grams of protein"
        assert (
            country_data["crop_fat"] < 10e9
        ), f"{country}: more than 10 billion crop grams of fat"
        assert (
            country_data["crop_fat"] >= 0
        ), f"{country}: fewer than 0 crop grams of fat"

        assert all(
            country_data[f"crop_reduction_year{i}"] >= -1 for i in range(1, 11)
        ), f"{country}: crop reduction is less than -1"
        assert all(
            country_data[f"grasses_reduction_year{i}"] >= -1 for i in range(1, 11)
        ), f"{country}: grasses reduction is less than -1"
        assert np.isclose(
            sum(country_data[f"seasonality_m{i}"] for i in range(1, 13)), 1
        ), f"{country}: sum of seasonality is not 1"

        months = [
            "jan",
            "feb",
            "mar",
            "apr",
            "may",
            "jun",
            "jul",
            "aug",
            "sep",
            "oct",
            "nov",
            "dec",
        ]
        assert all(
            country_data[f"stocks_kcals_{months[i]}"] < 10e9 for i in range(0, 12)
        ), f"{country}: stocks kcals is greater than 10 billion"
        assert all(
            country_data[f"stocks_kcals_{months[i]}"] >= 0 for i in range(0, 12)
        ), f"{country}: stocks kcals is less than 0"

        assert (
            country_data["distribution_loss_crops"] < 1
        ), f"{country}: distribution loss is greater than 1"
        assert (
            country_data["distribution_loss_crops"] >= 0
        ), f"{country}: distribution loss is less than 0"
        assert (
            country_data["distribution_loss_sugar"] < 1
        ), f"{country}: distribution loss is greater than 1"
        assert (
            country_data["distribution_loss_sugar"] >= 0
        ), f"{country}: distribution loss is less than 0"
        assert (
            country_data["distribution_loss_meat"] < 1
        ), f"{country}: distribution loss is greater than 1"
        assert (
            country_data["distribution_loss_meat"] >= 0
        ), f"{country}: distribution loss is less than 0"
        assert (
            country_data["distribution_loss_dairy"] < 1
        ), f"{country}: distribution loss is greater than 1"
        assert (
            country_data["distribution_loss_dairy"] >= 0
        ), f"{country}: distribution loss is less than 0"
        assert (
            country_data["distribution_loss_seafood"] < 1
        ), f"{country}: distribution loss is greater than 1"
        assert (
            country_data["distribution_loss_seafood"] >= 0
        ), f"{country}: distribution loss is less than 0"

        assert (
            country_data["retail_waste_baseline"] < 1
        ), f"{country}: retail waste is greater than 1"
        assert (
            country_data["retail_waste_baseline"] >= 0
        ), f"{country}: retail waste is less than 0"
        assert (
            country_data["retail_waste_price_double"] < 1
        ), f"{country}: retail waste is greater than 1"
        assert (
            country_data["retail_waste_price_double"] >= 0
        ), f"{country}: retail waste is less than 0"
        assert (
            country_data["retail_waste_price_triple"] < 1
        ), f"{country}: retail waste is greater than 1"
        assert (
            country_data["retail_waste_price_triple"] >= 0
        ), f"{country}: retail waste is less than 0"

        assert (
            country_data["wood_pulp_tonnes"] < 1e9
        ), f"{country}: wood pulp is greater than 1 billion tonnes"
        assert (
            country_data["wood_pulp_tonnes"] >= 0
        ), f"{country}: wood pulp is less than 0 tonnes"

        assert (
            country_data["crop_area_1000ha"] < 2e9
        ), f"{country}: crop area is greater than 2 billion hectares"
        assert (
            country_data["crop_area_1000ha"] >= 0
        ), f"{country}: crop area is less than 0 hectares"

        assert (
            country_data["milk_yield_kg_per_milk_bearing_animal_per_year"] >= 0
        ), f"{country}: milk yield is less than 0"
        assert (
            country_data["milk_yield_kg_per_milk_bearing_animal_per_year"] < 20000
        ), f"{country}: milk yield is greater than 20,000"

        assert (
            country_data["kg_meat_per_pig"] >= 0
        ), f"{country}: kg meat per pig is less than 0"
        assert (
            country_data["kg_meat_per_pig"] < 200
        ), f"{country}: kg meat per pig is greater than 200"

        assert (
            country_data["kg_meat_per_chicken"] >= 0
        ), f"{country}: kg meat per chicken is less than 0"
        assert (
            country_data["kg_meat_per_chicken"] < 5
        ), f"{country}: kg meat per chicken is greater than 5"<|MERGE_RESOLUTION|>--- conflicted
+++ resolved
@@ -135,14 +135,11 @@
                     create_pptx_with_all_countries,
                     show_country_figures,
                     figure_save_postfix,
-<<<<<<< HEAD
                     country_data,
                     save_all_results,
-=======
                     country_data["country"],
                     country_data["iso3"],
                     title=title,
->>>>>>> 383b0fa2
                 )
                 percent_people_fed = interpreted_results.percent_people_fed
             except Exception as e:
@@ -158,13 +155,10 @@
                 create_pptx_with_all_countries,
                 show_country_figures,
                 figure_save_postfix,
-<<<<<<< HEAD
                 country_data,
                 save_all_results,
-=======
                 country_data["country"],
                 country_data["iso3"],
->>>>>>> 383b0fa2
                 title=title,
             )
 
