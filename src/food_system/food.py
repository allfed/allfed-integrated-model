#!/usr/bin/env python3
# -*- coding: utf-8 -*-
"""

The idea here is that the code is constantly creating objects with calories, fat, and
protein separately then passing these objects around to other places, so we might as
well create a class which has these 3 properties.

Note that occasionally, this class is instantiated with each nutrient set as an array
where each element of the array is a different month of the simulation, and the total
number of months is NMONTHS, which is also the length of each of the 3 arrays.

Created on Tue Jul 19

@author: morgan
"""
import os
import sys
import numpy as np
import copy

module_path = os.path.abspath(os.path.join("../.."))
if module_path not in sys.path:
    sys.path.append(module_path)

from src.food_system.unit_conversions import UnitConversions
from src.utilities.plotter import Plotter


class Food(UnitConversions):
    """
    A food always has calories, fat, and protein.
    Food applies to biofuels and feed properties as well.

    A food always has units for each nutrient and these need to match when combining
    foods in some way, such as adding up, multiplying, or dividing their nutrients

    Best practice is to alter the food's units to be as specific as possible to prevent
    errors in the calculation.

    Here are some examples of using the food class:

    CONVENTIONS:
        A nutrient with a list of the value for each month, will need to
        have " each month" at the end of the units.
        A nutrient that represents the value for every month must have
        a " per month" at the end of the units.
        A nutrient with a single value all summed up over all time periods must not
        contain any " each month" or " per month" in the units.



    >>> example_food=Food(10,3,1)

    (defaults to billion kcals, thousand tons monthly fat, thousand tons monthly
    protein)

    >>> print(example_food):
        kcals: 10 billion kcals
        fat: 13  thousand tons
        protein: 1  thousand tons

    >>> example_food.set_units(
    >>>     kcals_units = 'ratio minimum global needs per year',
    >>>     fat_units = 'ratio minimum global needs per year',
    >>>     protein_units = 'ratio minimum global needs per year',
    >>> )
    >>> print(example_food):
        kcals: 10 ratio minimum global needs per year
        fat: 3  ratio minimum global needs per year
        protein: 1  ratio minimum global needs per year

    (in order to get a min nutrient, you need to make sure the units are all the same)
    (in reality, you would want to divide the values by the actual global needs above)

    >>> print(example_food.get_min_nutrient())
        ('protein', 1)

    >>> example_food_monthly = example_food / 12
    >>> example_food_monthly.set_units(
    >>>     kcals_units = 'ratio minimum global needs per month',
    >>>     fat_units = 'ratio minimum global needs per month',
    >>>     protein_units = 'ratio minimum global needs per month',
    >>> )

    >>> print(example_food_monthly)
        kcals: 0.8333333333333334 ratio minimum global needs per month
        fat: 0.25  ratio minimum global needs per month
        protein: 0.08333333333333333  ratio minimum global needs per month

    >>> NMONTHS = 3
    >>> example_food_all_months = Food(
    >>>     [example_food_monthly.kcals] * NMONTHS,
    >>>     [example_food_monthly.fat] * NMONTHS,
    >>>     [example_food_monthly.protein] * NMONTHS,
    >>> )
    >>> example_food_all_months.set_units(
    >>>     kcals_units = 'ratio minimum global needs each month',
    >>>     fat_units = 'ratio minimum global needs each month',
    >>>     protein_units = 'ratio minimum global needs each month',
    >>> )
    >>> print(example_food_all_months)
        kcals: [0.8333333333333334, 0.8333333333333334, 0.8333333333333334] ratio
        minimum global needs each month
        fat: [0.25, 0.25, 0.25]  ratio minimum global needs each month
        protein: [0.08333333333333333, 0.08333333333333333, 0.08333333333333333]
        ratio minimum global needs each month

    """

    # public property used to convert between units
    conversions = UnitConversions()

    @classmethod
    def get_Food_class(cls):
        """
        get this class
        """
        return cls

    @classmethod
    def get_conversions(cls):
        """
        return the class conversions object
        this is only used by the parent UnitConversions class
        """
        conversions = cls.conversions

        assert conversions.NUTRITION_PROPERTIES_ASSIGNED, """ERROR: you must 
            assign the conversions property before attempting to convert between
            food units"""

        return conversions

    @classmethod
    def get_nutrient_names(cls):
        """
        Returns the macronutrients of the food.
        """

        return ["kcals", "fat", "protein"]

    @classmethod
    def ratio_one(cls):
        """
        Returns a ratio of one.
        """

        return Food(
            kcals=1,
            fat=1,
            protein=1,
            # these are the default units but they can be overwritten
            kcals_units="ratio",
            fat_units="ratio",
            protein_units="ratio",
        )

    @classmethod
    def ratio_zero(cls):
        """
        Returns a ratio of zero.
        """

        return Food(
            kcals=0,
            fat=0,
            protein=0,
            # these are the default units but they can be overwritten
            kcals_units="ratio",
            fat_units="ratio",
            protein_units="ratio",
        )

    def __init__(
        # these are the default values but they can be overwritten
        self,
        kcals=0,
        fat=0,
        protein=0,
        # these are the default units but they can be overwritten
        kcals_units="billion kcals",
        fat_units="thousand tons",
        protein_units="thousand tons",
    ):
        """
        Initializes the food with the given macronutrients, and set the default units.
        """
        super().__init__()
        self.kcals = kcals
        self.fat = fat
        self.protein = protein

        self.set_units(
            kcals_units,
            fat_units,
            protein_units,
        )

        self.validate_if_list()

        if self.is_list_monthly():
            self.NMONTHS = len(self.kcals)

            # np arrays are easier to work with than default python lists imho
            # TODO: make sure there's no way to sneakily directly define the .kcals etc
            #       as a default python list type and then get rid of all the casting to
            #       np arrays in the rest of the code
            self.kcals = np.array(self.kcals)
            self.fat = np.array(self.fat)
            self.protein = np.array(self.protein)
        else:
            self.NMONTHS = np.nan  # number of months is not a number

    # validation functions

    def validate_if_list(self):
        """
        Runs all the checks to make sure the list is properly set up
        """

        if self.is_list_monthly():
            assert " each month" in self.kcals_units
            assert " each month" in self.fat_units
            assert " each month" in self.protein_units

            # if one of the list types, ensure the following conditions:
            assert (
                len(self.kcals) == len(self.fat) == len(self.protein)
            ), "ERROR: list type food must have same number of months for all nutrients"
            assert (
                type(self.kcals) == type(self.fat) == type(self.protein)
            ), "ERROR: list type food must have same type of list for all nutrients"
            assert (
                len(self.kcals) > 0
            ), "ERROR: list type food must have more than one month"

    def make_sure_not_a_list(self):
        """
        throw an error if any of the food nutrients are a list
        """
        assert type(self.kcals) != list and type(self.kcals) != np.ndarray
        assert type(self.fat) != list and type(self.fat) != np.ndarray
        assert type(self.protein) != list and type(self.protein) != np.ndarray

    def make_sure_is_a_list(self):
        """
        throw an error if any of the food nutrients is not a list, then validate
        list properties
        """
        assert type(self.kcals) == np.ndarray
        assert type(self.fat) == np.ndarray
        assert type(self.protein) == np.ndarray

    def ensure_other_list_zero_if_this_is_zero(self, other_list):
        """
        Get the value of the elements where the passed in list is zero, otherwise
        returned elements are zero.
        """
        self.make_sure_is_a_list()
        other_list.make_sure_is_a_list()

        assert other_list.NMONTHS == self.NMONTHS

        # values with zeros are zeros in all of our unit systems! How convenient.
        # That's why there's no need to check units.

        # here's an example of what np.where does in this context:
        #   >>> self = np.array([1005,693,0,532,786])   # random numbers
        #   >>> list_with_zeros = np.array([0,1,3,0,5]) # random numbers
        #   >>> replacement = np.array([101,62,23,3,0]) # random numbers
        #   >>>
        #   >>> # replace with the replacement if list_with_zeros is zero
        #   >>> processed_list = np.where(
        #   >>>     list_with_zeros == 0,
        #   >>>     replacement,
        #   >>>     self,
        #   >>> )
        #   >>>
        #   >>> print(processed_list)
        #   [101 693   0   3 786]

        # where self is nonzero, we don't care, so we set it to zero

        processed_list_kcals = np.where(
            self.kcals == 0,
            other_list.kcals,
            0,
        )

        processed_list_fat = np.where(
            self.fat == 0,
            other_list.fat,
            0,
        )

        processed_list_protein = np.where(
            self.protein == 0,
            other_list.protein,
            0,
        )

        processed_list = Food(
            kcals=processed_list_kcals,
            fat=processed_list_fat,
            protein=processed_list_protein,
            kcals_units=self.kcals_units,
            fat_units=self.fat_units,
            protein_units=self.protein_units,
        )

        assert processed_list.all_equals_zero()

    def make_sure_fat_protein_zero_if_kcals_is_zero(self):
        """
        Get the value of the elements where the passed in list is zero, otherwise
        returned elements are zero.
        """

        if self.is_list_monthly():
            self.validate_if_list()
            # where self is nonzero, we don't care, so we set it to zero

            fat_all_the_places_kcals_zero = np.where(
                self.kcals == 0,
                self.fat,
                0,
            )

            protein_all_the_places_kcals_zero = np.where(
                self.kcals == 0,
                self.protein,
                0,
            )

            assert (fat_all_the_places_kcals_zero == 0).all()
            assert (protein_all_the_places_kcals_zero == 0).all()

        else:

            if self.kcals == 0:
                assert self.fat == 0
                assert self.protein == 0

    def make_sure_not_nan(self):
        """
        Make sure that the food is not a nan number, or fail the assertion
        """
        if self.is_list_monthly:
            self.validate_if_list()
            assert not np.isnan(self.kcals).any()
            assert not np.isnan(self.fat).any()
            assert not np.isnan(self.protein).any()
        else:
            assert not np.isnan(self.kcals)
            assert not np.isnan(self.fat)
            assert not np.isnan(self.protein)

    # These are all for mathematical operations on the food's macronutrients, such as
    # adding, subtracting, multiplying, and dividing.

    def __add__(self, other):
        """
        Adds two foods together.
        """
        assert self.units == other.units

        kcals = self.kcals + other.kcals
        fat = self.fat + other.fat
        protein = self.protein + other.protein


        return Food(
            kcals, fat, protein, self.kcals_units, self.fat_units, self.protein_units
        )

    def __sub__(self, other):
        """
        Subtracts two food nutrient quantities from each other.
        """
        assert self.units == other.units

        kcals = self.kcals - other.kcals
        fat = self.fat - other.fat
        protein = self.protein - other.protein

        return Food(
            kcals, fat, protein, self.kcals_units, self.fat_units, self.protein_units
        )

    def __truediv__(self, other):
        """
        Divides a food's macronutrients by a number.

        Works for food / food, and food list / food list, and food / number.

        cases:
            this is a food list, other is a food list
            this is a food, other is a food
            this is a food, other is a number

        """
        if type(other) == Food:

            assert self.units == other.units

            if self.is_list_monthly():
                assert other.is_list_monthly(), """Error: for food lists, can
                    only divide by food lists at the moment. Consider implementing
                    additional cases."""

                self.validate_if_list()
                other.validate_if_list()

                with np.errstate(divide="ignore"):
                    # ignoring divide by zero warnings
                    # (that's fine, divide by zero expected)
                    return Food(
                        np.divide(self.kcals, other.kcals),
                        np.divide(self.fat, other.fat),
                        np.divide(self.protein, other.protein),
                        "ratio each month",
                        "ratio each month",
                        "ratio each month",
                    )

            assert not other.is_list_monthly(), """Error: for foods, can only divide 
                by foods or numbers at the moment, not food lists. Consider
                implementing additional cases."""

            return Food(
                self.kcals / other.kcals,
                self.fat / other.fat,
                self.protein / other.protein,
                "ratio",
                "ratio",
                "ratio",
            )

        kcals = self.kcals / other
        fat = self.fat / other
        protein = self.protein / other

        return Food(
            kcals, fat, protein, self.kcals_units, self.fat_units, self.protein_units
        )

    def __getitem__(self, key):
        """
        Returns the value of the macronutrient at the given index or range of indices.

        NOTE: if key is a length 1 index, then this won't properly update units
        to " per month" and may cause an error down the line!
        """
        self.make_sure_is_a_list()

        self.validate_if_list()

        return Food(
            kcals=self.kcals[key],
            fat=self.fat[key],
            protein=self.protein[key],
            kcals_units=self.kcals_units,
            fat_units=self.fat_units,
            protein_units=self.protein_units,
        )

    def __mul__(self, other):
        """
        Multiplies a food's macronutrients by a number.

        Apologies that this multiplication is rather constrained. I only wrote this
        so that it can multiply ratios with non ratios or ratios with ratios, because
        otherwise unit conversions get confusing.

        there are also many possibilities for the characteristics of the input values
        for self in other:

            this is a food
            this is a food list

            other is a food
            other is a food list
            other is a non food (like an int or a float)

            which gives us the possible combinations:

            this is a food and other is a food
            this is a food and other is a food list
            this is a food and other is non food

            this is a food list and other is a food
            this is a food list and other is a food list
            this is a food list and other is a non food


        units can be complicated when multiplying.

            If other is a non-food, there's no need to check units.
            Otherwise, the multiplication works right now only in the cases:
                this is any units, other is a ratio
                other is a ratio, this is any units
                other is a ratio, this is a ratio

        """
        if not self.is_list_monthly():
            if type(other) == Food:
                # this is a food and other is a food
                if other.is_list_monthly():
                    # this is a food and other is a food list

                    this_is_the_ratio = self.is_a_ratio()

                    assert this_is_the_ratio, """unable to multiply a food by a food list
                     where the non-list food is not a ratio, consider implementing 
                     this feature"""

                    kcals_units = other.kcals_units
                    fat_units = other.fat_units
                    protein_units = other.protein_units

                    return Food(
                        kcals=self.kcals * np.array(other.kcals),
                        fat=self.fat * np.array(other.fat),
                        protein=self.protein * np.array(other.protein),
                        kcals_units=kcals_units,
                        fat_units=fat_units,
                        protein_units=protein_units,
                    )

                this_is_the_ratio = self.is_a_ratio()
                other_is_the_ratio = other.is_a_ratio()

                assert (
                    this_is_the_ratio or other_is_the_ratio
                ), "list multiplication only works if one or both is a ratios right now"

                if this_is_the_ratio:
                    kcals_units = other.kcals_units
                    fat_units = other.fat_units
                    protein_units = other.protein_units

                if other_is_the_ratio:
                    kcals_units = self.kcals_units
                    fat_units = self.fat_units
                    protein_units = self.protein_units

                return Food(
                    self.kcals * other.kcals,
                    self.fat * other.fat,
                    self.protein * other.protein,
                    self.kcals_units,
                    self.fat_units,
                    self.protein_units,
                )

                assert self.get_units() == other.get_units_from_element_to_list()

            # this is a food and other is a non food

            return Food(
                self.kcals * other,
                self.fat * other,
                self.protein * other,
                self.kcals_units,
                self.fat_units,
                self.protein_units,
            )

        self.make_sure_is_a_list()
        self.validate_if_list()

        if type(other) == Food:

            if other.is_list_monthly():
                # this is a food list and other is a food list

                other.validate_if_list()

                this_is_the_ratio = self.is_a_ratio()
                other_is_the_ratio = other.is_a_ratio()

                assert (
                    this_is_the_ratio or other_is_the_ratio
                ), "list multiplication only works if one or both is a ratios right now"

                if this_is_the_ratio:
                    kcals_units = other.kcals_units
                    fat_units = other.fat_units
                    protein_units = other.protein_units

                if other_is_the_ratio:
                    kcals_units = self.kcals_units
                    fat_units = self.fat_units
                    protein_units = self.protein_units

                return Food(
                    kcals=np.multiply(np.array(self.kcals), np.array(other.kcals)),
                    fat=np.multiply(np.array(self.fat), np.array(other.fat)),
                    protein=np.multiply(
                        np.array(self.protein), np.array(other.protein)
                    ),
                    kcals_units=kcals_units,
                    fat_units=fat_units,
                    protein_units=protein_units,
                )

            # this is a food list and other is a food

            other_is_the_ratio = other.is_a_ratio()

            assert other_is_the_ratio, """unable to multiply a food list by a food
                where the non-list food is not a ratio, consider implementing 
                this feature"""

            kcals_units = self.kcals_units
            fat_units = self.fat_units
            protein_units = self.protein_units

            return Food(
                kcals=self.kcals * other.kcals,
                fat=self.fat * other.fat,
                protein=self.protein * other.protein,
                kcals_units=kcals_units,
                fat_units=fat_units,
                protein_units=protein_units,
            )

        # this is a food list and other is a non food

        return Food(
            np.array(self.kcals) * other,
            np.array(self.fat) * other,
            np.array(self.protein) * other,
            self.kcals_units,
            self.fat_units,
            self.protein_units,
        )

    def __rmul__(self, other):
        """
        Multiplies a food's macronutrients by a number.
        This deals with the case that the argument was called with the number first.
        """
        return self.__mul__(other)

    def __eq__(self, other):
        """
        Returns True if the two foods are equal. This also works
        for comparing monthly foods to each other, as their units
        contain 'each month'.
        """

        assert self.units == other.units

        return (
            self.kcals == other.kcals
            and self.fat == other.fat
            and self.protein == other.protein
        )

    def __ne__(self, other):
        """
        Returns False if the two foods are not equal. his also works
        for comparing monthly foods to each other, as their units
        contain 'each month'.
        """

        assert self.units == other.units

        return (
            self.kcals != other.kcals
            or self.fat != other.fat
            or self.protein != other.protein
        )

    # functions which access properties of this food

    def plot(self, title="generic food object over time"):
        """
        Use the plotter to plot this food's properties.
        """
        ALTERNATIVE_LAYOUT = False
        if ALTERNATIVE_LAYOUT:
            saveloc = Plotter.plot_food_alternative(self, title)
        else:
            saveloc = Plotter.plot_food(self, title)

        return saveloc

    def __str__(self):
        """
        Returns a string representation of the food.
        """
        return "    kcals: % s % s\n    fat: % s  % s\n    protein: % s  % s" % (
            np.round(self.kcals, 5),
            self.kcals_units,
            np.round(self.fat, 5),
            self.fat_units,
            np.round(self.protein, 5),
            self.protein_units,
        )

    def __neg__(self):
        """
        Return itself with negative nutrient values.
        """

        return Food(
            kcals=-self.kcals,
            fat=-self.fat,
            protein=-self.protein,
            kcals_units=self.kcals_units,
            fat_units=self.fat_units,
            protein_units=self.protein_units,
        )

    def is_list_monthly(self):
        """
        return whether this is a list
        """
        return type(self.kcals) == list or type(self.kcals) == np.ndarray

    # comparisons between the quantities of nutrients
    # only compares kcals with kcals, fat with fat, and protein with protein, not
    # between the units.

    def is_never_negative(self):
        """
        Checks wether the food's macronutrients are never negative.
        """
        if self.is_list_monthly():
            self.validate_if_list()

            return (
                (np.array(self.kcals) > 0).all()
                and (np.array(self.fat) > 0).all()
                and (np.array(self.protein) > 0).all()
            )

        return (self.kcals > 0) and (self.fat > 0) and (self.protein > 0)

    def all_greater_than(self, other):
        """
        Returns True if the food's macronutrients are greater than the other food's.
        """
        assert self.units == other.units

        if self.is_list_monthly():

            self.validate_if_list()

            return (
                (np.array(self.kcals - other.kcals) > 0).all()
                and (np.array(self.fat - other.fat) > 0).all()
                and (np.array(self.protein - other.protein) > 0).all()
            )

        return (
            self.kcals > other.kcals
            and self.fat > other.fat
            and self.protein > other.protein
        )

    def all_less_than(self, other):
        """
        Returns True if the food's macronutrients are greater than the other food's.
        """

        assert self.units == other.units

        if self.is_list_monthly():

            self.validate_if_list()

            return (
                (np.array(self.kcals - other.kcals) < 0).all()
                and (np.array(self.fat - other.fat) < 0).all()
                and (np.array(self.protein - other.protein) < 0).all()
            )

        return (
            self.kcals < other.kcals
            and self.fat < other.fat
            and self.protein < other.protein
        )

    def any_greater_than(self, other):
        """
        Returns True if the food's macronutrients are greater than the other food's.
        """

        assert self.units == other.units

        if self.is_list_monthly():

            self.validate_if_list()

            return (
                (np.array(self.kcals - other.kcals) > 0).any()
                or (np.array(self.fat - other.fat) > 0).any()
                or (np.array(self.protein - other.protein) > 0).any()
            )

        return (
            self.kcals > other.kcals
            or self.fat > other.fat
            or self.protein > other.protein
        )

    def any_less_than(self, other):
        """
        Returns True if the food's macronutrients are less than the other food's.
        """

        assert self.units == other.units

        if self.is_list_monthly():

            self.validate_if_list()

            return (
                (np.array(self.kcals - other.kcals) < 0).any()
                or (np.array(self.fat - other.fat) < 0).any()
                or (np.array(self.protein - other.protein) < 0).any()
            )

        return (
            self.kcals < other.kcals
            or self.fat < other.fat
            or self.protein < other.protein
        )

    def all_greater_than_or_equal_to(self, other):
        """
        Returns True if the food's macronutrients are greater than or equal to
        the other food's.
        """
        assert self.units == other.units

        if self.is_list_monthly():

            self.validate_if_list()

            return (
                (np.array(self.kcals - other.kcals) >= 0).all()
                and (np.array(self.fat - other.fat) >= 0).all()
                and (np.array(self.protein - other.protein) >= 0).all()
            )

        return (
            self.kcals >= other.kcals
            and self.fat >= other.fat
            and self.protein >= other.protein
        )

    def all_less_than_or_equal_to(self, other):
        """
        Returns True if the food's macronutrients are less than or equal to
        the other food's.

        cases:
            this is food, other is food
            this is food, other is food list
            this is food list, other is food
            this is food list, other is food list
        """

        # this is food, other is food
        if (not self.is_list_monthly()) and (not other.is_list_monthly()):
            assert self.units == other.units

            return (
                self.kcals <= other.kcals
                and self.fat <= other.fat
                and self.protein <= other.protein
            )

        if (not self.is_list_monthly()) and other.is_list_monthly():
            # this is food, other is food list
            assert self.get_units_from_element_to_list() == other.get_units()

        if self.is_list_monthly() and not other.is_list_monthly():
            # this is food list, other is food
            assert self.get_units() == other.get_units_from_element_to_list()

        # this is food list, other is food list
        if (self.is_list_monthly()) and other.is_list_monthly():
            assert self.units == other.units

        return (
            (self.kcals <= other.kcals).all()
            and (self.fat <= other.fat).all()
            and (self.protein <= other.protein).all()
        )

    def any_greater_than_or_equal_to(self, other):
        """
        Returns True if the food's macronutrients are greater than or equal to
        the other food's.
        """
        assert self.units == other.units

        if self.is_list_monthly():

            self.validate_if_list()

            return (
                (np.array(self.kcals - other.kcals) >= 0).any()
                or (np.array(self.fat - other.fat) >= 0).any()
                or (np.array(self.protein - other.protein) >= 0).any()
            )

        return (
            self.kcals >= other.kcals
            or self.fat >= other.fat
            or self.protein >= other.protein
        )

    def any_less_than_or_equal_to(self, other):
        """
        Returns True if the food's macronutrients are less than or equal to
        the other food's.
        """

        if self.is_list_monthly():

            self.validate_if_list()

            return (
                (np.array(self.kcals - other.kcals) <= 0).any()
                or (np.array(self.fat - other.fat) <= 0).any()
                or (np.array(self.protein - other.protein) <= 0).any()
            )

        assert self.units == other.units

        return (
            self.kcals <= other.kcals
            or self.fat <= other.fat
            or self.protein <= other.protein
        )

    def all_equals_zero(self):
        """
        Returns True if the food's macronutrients are equal to zero.
        """
        if self.is_list_monthly():

            self.validate_if_list()

            return (
                (np.array(self.kcals) == 0).all()
                and (np.array(self.fat) == 0).all()
                and (np.array(self.protein) == 0).all()
            )

        return self.kcals == 0 and self.fat == 0 and self.protein == 0

    def any_equals_zero(self):
        """
        Returns True if the food's macronutrients are equal to zero.
        """
        if self.is_list_monthly():

            self.validate_if_list()

            return (
                (np.array(self.kcals) == 0).any()
                or (np.array(self.fat) == 0).any()
                or (np.array(self.protein) == 0).any()
            )

        return self.kcals == 0 or self.fat == 0 or self.protein == 0

    def all_greater_than_zero(self):
        """
        Returns True if the food's macronutrients are greater than zero.
        """
        if self.is_list_monthly():

            self.validate_if_list()

            return (
                (np.array(self.kcals) > 0).all()
                and (np.array(self.fat) > 0).all()
                and (np.array(self.protein) > 0).all()
            )

        return self.kcals > 0 and self.fat > 0 and self.protein > 0

    def any_greater_than_zero(self):
        """
        Returns True if any of the food's macronutrients are greater than zero.
        """
        if self.is_list_monthly():

            self.validate_if_list()

            return (
                (np.array(self.kcals) > 0).any()
                or (np.array(self.fat) > 0).any()
                or (np.array(self.protein) > 0).any()
            )

        return self.kcals > 0 or self.fat > 0 or self.protein > 0

    def all_greater_than_or_equal_to_zero(self):
        """
        Returns True if the food's macronutrients are greater than or equal to zero.
        """
        if self.is_list_monthly():

            self.validate_if_list()

            return (
                (np.array(self.kcals) >= 0).all()
                and (np.array(self.fat) >= 0).all()
                and (np.array(self.protein) >= 0).all()
            )

        return self.kcals >= 0 and self.fat >= 0 and self.protein >= 0

    # Helper functions to get properties of the three nutrient values

    def as_list(self):
        """
        Returns the nutrients as an ordered list.
        """
        return np.array([self.kcals, self.fat, self.protein])

    def get_min_nutrient(self):
        """
        Returns the minimum nutrient of the food.

        Can return the minimum of any month of any nutrient if a food list, or just
        `the minimum of any nutrient if a food

        Returns:
        (minimum nutrient name, minimum nutrient value)
        """
        assert self.kcals_units == self.fat_units == self.protein_units

        if self.is_list_monthly():
            to_find_min_of = self.get_min_all_months()
        else:
            to_find_min_of = self

        nutrients_dict = {
            "kcals": to_find_min_of.kcals,
            "fat": to_find_min_of.fat,
            "protein": to_find_min_of.protein,
        }

        # Using min() + list comprehension + values()
        # Finding min value keys in dictionary
        min_nutrient_val = min(nutrients_dict.values())
        min_nutrient_name = [
            key for key in nutrients_dict if nutrients_dict[key] == min_nutrient_val
        ][0]

        assert min_nutrient_val <= to_find_min_of.kcals
        assert min_nutrient_val <= to_find_min_of.fat
        assert min_nutrient_val <= to_find_min_of.protein

        return (min_nutrient_name, min_nutrient_val)

    def get_max_nutrient(self):
        """
        Returns the maximum nutrient of the food.

        NOTE: only works on single valued instances of nutrients, not arrays.

        Returns:
        (maximum nutrient name, maximum nutrient value)
        """

        assert self.kcals_units == self.fat_units == self.protein_units

        self.make_sure_not_a_list()

        nutrients_dict = {
            "kcals": self.kcals,
            "fat": self.fat,
            "protein": self.protein,
        }

        # Using max() + list comprehension + values()
        # Finding max value keys in dictionary
        max_nutrient_val = max(nutrients_dict.values())
        max_key = [
            key for key in nutrients_dict if nutrients_dict[key] == max_nutrient_val
        ][0]

        assert max_nutrient_val >= self.kcals
        assert max_nutrient_val >= self.fat
        assert max_nutrient_val >= self.protein

        return (max_key, max_nutrient_val)

    def get_nutrients_sum(self):
        """
        Sum up the nutrients in all the months, then alter the units to remove
         "each month"
        """
        assert self.is_list_monthly()

        self.validate_if_list()

        food_sum = Food(
            sum(self.kcals),
            sum(self.fat),
            sum(self.protein),
            self.kcals_units,
            self.fat_units,
            self.protein_units,
        )

        food_sum.set_units_from_list_to_total()

        return food_sum

    def get_running_total_nutrients_sum(self):
        """
        Running sum of the nutrients in all the months, don't alter units
        """
        assert self.is_list_monthly()
        kcals_copy = copy.deepcopy(self.kcals)
        running_sum_kcals = 0
        to_return_kcals = kcals_copy
        for i in range(self.NMONTHS):
            running_sum_kcals += kcals_copy[i]
            to_return_kcals[i] = running_sum_kcals

        fat_copy = copy.deepcopy(self.fat)
        running_sum_fat = 0
        to_return_fat = fat_copy
        for i in range(self.NMONTHS):
            running_sum_fat += fat_copy[i]
            to_return_fat[i] = running_sum_fat

        protein_copy = copy.deepcopy(self.protein)
        running_sum_protein = 0
        to_return_protein = protein_copy
        for i in range(self.NMONTHS):
            running_sum_protein += protein_copy[i]
            to_return_protein[i] = running_sum_protein

        self.validate_if_list()

        return Food(
            to_return_kcals,
            to_return_fat,
            to_return_protein,
            self.kcals_units,
            self.fat_units,
            self.protein_units,
        )

    def get_first_month(self):
        """
        Just get the first month's nutrient values and convert the units from "each" to
        "per"
        """
        assert self.is_list_monthly()
        return self.get_month(0)

    def get_month(self, index):
        """
        Get the i month's nutrient values, and convert the units from "each" to
        "per"
        """
        assert self.is_list_monthly()
        self.validate_if_list()

        food_at_month = Food(
            self.kcals[index],
            self.fat[index],
            self.protein[index],
            self.kcals_units,
            self.fat_units,
            self.protein_units,
        )

        food_at_month.set_units_from_list_to_element()

        return food_at_month

    def get_min_all_months(self):
        """
        create a food with the minimum of every month as a total nutrient
        """
<<<<<<< HEAD
        self.make_sure_is_a_list()

=======
        assert self.is_list_monthly()
>>>>>>> 536b0da6
        min_all_months = Food(
            kcals=min(self.kcals),
            fat=min(self.fat),
            protein=min(self.protein),
            kcals_units=self.kcals_units,
            fat_units=self.fat_units,
            protein_units=self.protein_units,
        )

        min_all_months.set_units_from_list_to_total()

        return min_all_months

    def negative_values_to_zero(self):
        """
        Replace negative values with zero for each month for all nutrients.
        Also tests that the function worked.

        Returns: the relevant food object with negative values replaced
        """
        if self.is_list_monthly():
            self.validate_if_list()
            zeroed_food = Food(
                kcals=np.where(self.kcals < 0, 0, self.kcals),
                fat=np.where(self.fat < 0, 0, self.fat),
                protein=np.where(self.protein < 0, 0, self.protein),
                kcals_units=self.kcals_units,
                fat_units=self.fat_units,
                protein_units=self.protein_units,
            )

        else:
            zeroed_food = Food(
                kcals=0 if self.kcals < 0 else self.kcals,
                fat=0 if self.fat < 0 else self.fat,
                protein=0 if self.protein < 0 else self.protein,
                kcals_units=self.kcals_units,
                fat_units=self.fat_units,
                protein_units=self.protein_units,
            )

        assert zeroed_food.all_greater_than_or_equal_to_zero()

        return zeroed_food

    def get_rounded_to_decimal(self, decimals):
        """
        Round to the nearest decimal place

        to give you an idea how this works:
            >>> np.round([1,-1,.1,-.1,0.01,-0.01],decimals=1)
            array([ 1. , -1. ,  0.1, -0.1,  0. , -0. ])

        NOTE: only implemented for lists at the moment
        """

        self.make_sure_is_a_list()

        rounded = Food(
            kcals=np.round(self.kcals, decimals=decimals),
            fat=np.round(self.fat, decimals=decimals),
            protein=np.round(self.protein, decimals=decimals),
            kcals_units=self.kcals_units,
            fat_units=self.fat_units,
            protein_units=self.protein_units,
        )

        return rounded

    # TODO: delete if this function is never used (IF YOU SEE THIS, PLEASE DELETE THIS COMMENTED CODE AND PUSH YOUR CHANGES WITHOUT REMORSE!!!)
    # def get_elements_where_passed_in_list_zero(self, passed_in_list):
    #     """
    #     Get the value of the elements where the passed in list is zero, otherwise
    #     returned elements are zero.
    #     """
    #     this_list_where_passed_in_list_zero = Food()

    #     this_list_where_passed_in_list_zero.kcals = np.where(
    #         passed_in_list.kcals == 0,
    #         self.kcals,
    #         0,
    #     )

    #     this_list_where_passed_in_list_zero.fat = np.where(
    #         passed_in_list.fat == 0,
    #         self.fat,
    #         0,
    #     )

    #     this_list_where_passed_in_list_zero.protein = np.where(
    #         passed_in_list.protein == 0,
    #         self.protein,
    #         0,
    #     )

    #     return this_list_where_passed_in_list_zero
    def replace_if_list_with_zeros_is_zero(self, list_with_zeros, replacement):
        """
        replace with the replacement if list_with_zeros is zero

        arguments: list with zeros ( food list ): a list that has zeros in it
                   replacement ( food list, food, or number ): thing used to replace
                                                               the elements

        returns: itself, but with places list_with_zeros zero replaced with replacement

        """
        self.make_sure_is_a_list()
        list_with_zeros.make_sure_is_a_list()

        # a zero is a zero, in all of our unit systems! How convenient.
        # (this is why we don't check units of list_with_zeros)
        # (luckily we're not converting fahrenheit to celcius or something like that)

        # make sure all the same lengths of the lists
        assert list_with_zeros.NMONTHS == self.NMONTHS

        if type(replacement) == Food:
            if replacement.is_list_monthly():
                assert self.NMONTHS == replacement.NMONTHS
                assert self.get_units() == replacement.get_units()
            else:
                assert self.get_units() == replacement.get_units_from_element_to_list()

        # here's an example of what np.where does in this context:
        #   >>> self = np.array([1005,693,0,532,786])   # random numbers
        #   >>> list_with_zeros = np.array([0,1,3,0,5]) # random numbers
        #   >>>
        #   >>> # random numbers or could be a single number
        #   >>> replacement = np.array([101,62,23,3,0])
        #   >>>
        #   >>> # replace with the replacement if list_with_zeros is zero
        #   >>> processed_list = np.where(
        #   >>>     list_with_zeros == 0,
        #   >>>     replacement,
        #   >>>     self,
        #   >>> )
        #   >>>
        #   >>> print(processed_list)
        #   [101 693   0   3 786]

        if type(replacement) == Food:
            # replacement specified per nutrient
            processed_list_kcals = np.where(
                list_with_zeros.kcals == 0,
                replacement.kcals,
                self.kcals,
            )

            processed_list_fat = np.where(
                list_with_zeros.fat == 0,
                replacement.fat,
                self.fat,
            )

            processed_list_protein = np.where(
                list_with_zeros.protein == 0,
                replacement.protein,
                self.protein,
            )
        else:
            # replacement not specified per nutrient
            processed_list_kcals = np.where(
                list_with_zeros.kcals == 0,
                replacement,
                self.kcals,
            )

            processed_list_fat = np.where(
                list_with_zeros.fat == 0,
                replacement,
                self.fat,
            )

            processed_list_protein = np.where(
                list_with_zeros.protein == 0,
                replacement,
                self.protein,
            )

        processed_list = Food(
            kcals=processed_list_kcals,
            fat=processed_list_fat,
            protein=processed_list_protein,
            kcals_units=self.kcals_units,
            fat_units=self.fat_units,
            protein_units=self.protein_units,
        )

        return processed_list<|MERGE_RESOLUTION|>--- conflicted
+++ resolved
@@ -369,7 +369,6 @@
         fat = self.fat + other.fat
         protein = self.protein + other.protein
 
-
         return Food(
             kcals, fat, protein, self.kcals_units, self.fat_units, self.protein_units
         )
@@ -1190,12 +1189,7 @@
         """
         create a food with the minimum of every month as a total nutrient
         """
-<<<<<<< HEAD
         self.make_sure_is_a_list()
-
-=======
-        assert self.is_list_monthly()
->>>>>>> 536b0da6
         min_all_months = Food(
             kcals=min(self.kcals),
             fat=min(self.fat),
