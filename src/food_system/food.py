#!/usr/bin/env python3
# -*- coding: utf-8 -*-
"""

The idea here is that the code is constantly creating objects with calories, fat, and
protein separately then passing these objects around to other places, so we might as
well create a class which has these 3 properties.

Note that occasionally, this class is instantiated with each nutrient set as an array
where each element of the array is a different month of the simulation, and the total
number of months is NMONTHS, which is also the length of each of the 3 arrays.

TODO: comment on kcal inclusivness.

Created on Tue Jul 19

@author: morgan
"""
import numpy as np
import copy
from src.food_system.unit_conversions import UnitConversions
from src.utilities.plotter import Plotter


class Food(UnitConversions):
    """
    A food always has calories, fat, and protein.
    Food applies to biofuels and feed properties as well.

    A food always has units for each nutrient and these need to match when combining
    foods in some way, such as adding up, multiplying, or dividing their nutrients

    Best practice is to alter the food's units to be as specific as possible to prevent
    errors in the calculation.

    Here are some examples of using the food class:

    CONVENTIONS:
        A nutrient with a list of the value for each month, will need to
        have " each month" at the end of the units.
        A nutrient that represents the value for every month must have
        a " per month" at the end of the units.
        A nutrient with a single value all summed up over all time periods must not
        contain any " each month" or " per month" in the units.



    >>> example_food=Food(10,3,1)

    (defaults to billion kcals, thousand tons monthly fat, thousand tons monthly
    protein)

    >>> print(example_food):
        kcals: 10 billion kcals
        fat: 13  thousand tons
        protein: 1  thousand tons

    >>> example_food.set_units(
    >>>     kcals_units = 'ratio minimum global needs per year',
    >>>     fat_units = 'ratio minimum global needs per year',
    >>>     protein_units = 'ratio minimum global needs per year',
    >>> )
    >>> print(example_food):
        kcals: 10 ratio minimum global needs per year
        fat: 3  ratio minimum global needs per year
        protein: 1  ratio minimum global needs per year

    (in order to get a min nutrient, you need to make sure the units are all the same)
    (in reality, you would want to divide the values by the actual global needs above)

    >>> print(example_food.get_min_nutrient())
        ('protein', 1)

    >>> example_food_monthly = example_food / 12
    >>> example_food_monthly.set_units(
    >>>     kcals_units = 'ratio minimum global needs per month',
    >>>     fat_units = 'ratio minimum global needs per month',
    >>>     protein_units = 'ratio minimum global needs per month',
    >>> )

    >>> print(example_food_monthly)
        kcals: 0.8333333333333334 ratio minimum global needs per month
        fat: 0.25  ratio minimum global needs per month
        protein: 0.08333333333333333  ratio minimum global needs per month

    >>> NMONTHS = 3
    >>> example_food_all_months = Food(
    >>>     [example_food_monthly.kcals] * NMONTHS,
    >>>     [example_food_monthly.fat] * NMONTHS,
    >>>     [example_food_monthly.protein] * NMONTHS,
    >>> )
    >>> example_food_all_months.set_units(
    >>>     kcals_units = 'ratio minimum global needs each month',
    >>>     fat_units = 'ratio minimum global needs each month',
    >>>     protein_units = 'ratio minimum global needs each month',
    >>> )
    >>> print(example_food_all_months)
        kcals: [0.8333333333333334, 0.8333333333333334, 0.8333333333333334] ratio
        minimum global needs each month
        fat: [0.25, 0.25, 0.25]  ratio minimum global needs each month
        protein: [0.08333333333333333, 0.08333333333333333, 0.08333333333333333]
        ratio minimum global needs each month

    """

    # public property used to convert between units
    conversions = UnitConversions()

    @classmethod
    def get_Food_class(cls):
        """
        This function returns the class object of the current class.
        Args:
            cls (class): The class object of the current class.
        Returns:
            class: The class object of the current class.
        """
        return cls

    @classmethod
    def get_conversions(cls):
        """
        Returns the class conversions object.
        This method is only used by the parent UnitConversions class.

        Args:
            cls (class): The class object.

        Returns:
            conversions (object): The class conversions object.

        Raises:
            AssertionError: If the conversions property has not been assigned before
            attempting to convert between food units.
        """
        # Get the conversions object from the class
        conversions = cls.conversions
        # Check if the NUTRITION_PROPERTIES_ASSIGNED flag is True
        assert conversions.NUTRITION_PROPERTIES_ASSIGNED, """ERROR: you must
            assign the conversions property before attempting to convert between
            food units"""

        # Return the conversions object
        return conversions

    @classmethod
    def get_nutrient_names(cls):
        """
        Returns a list of the macronutrients of the food.

        Args:
            cls (class): The class object representing the Food class.

        Returns:
            list: A list of strings representing the macronutrients of the food.

        Example:
            >>> Food.get_nutrient_names()
            ['kcals', 'fat', 'protein']
        """
        # The macronutrients of the food
        return ["kcals", "fat", "protein"]

    @classmethod
    def ratio_one(cls):
        """
        Creates a Food object with kcals, fat, and protein all set to 1, and units set to "ratio".
        Returns:
            Food: a Food object with kcals, fat, and protein all set to 1, and units set to "ratio".
        """
        # Create a Food object with kcals, fat, and protein all set to 1, and units set to "ratio".
        return Food(
            kcals=1,
            fat=1,
            protein=1,
            # these are the default units but they can be overwritten
            kcals_units="ratio",
            fat_units="ratio",
            protein_units="ratio",
        )

    @classmethod
    def ratio_zero(cls):
        """
        Creates a Food object with all nutrient values set to 0 and units set to "ratio".
        Args:
            cls: the class object

        Returns:
            Food: a Food object with kcals, fat, and protein set to 0 and units set to "ratio".
        """

        return Food(
            kcals=0,
            fat=0,
            protein=0,
            # these are the default units but they can be overwritten
            kcals_units="ratio",
            fat_units="ratio",
            protein_units="ratio",
        )

    def __init__(
        # these are the default values but they can be overwritten
        self,
        kcals=0,
        fat=0,
        protein=0,
        # these are the default units but they can be overwritten
        kcals_units="billion kcals",
        fat_units="thousand tons",
        protein_units="thousand tons",
    ):
        """
        Initializes the food with the given macronutrients, and set the default units.
        """
        super().__init__()

        self.kcals = kcals
        self.fat = fat
        self.protein = protein

        self.set_units(
            kcals_units,
            fat_units,
            protein_units,
        )

        if self.is_list_monthly():
            self.NMONTHS = len(self.kcals)

            # np arrays are easier to work with than default python lists imho
            # TODO: make sure there's no way to sneakily directly define the .kcals etc
            #       as a default python list type and then get rid of all the casting to
            #       np arrays in the rest of the code
            self.kcals = np.array(self.kcals)

            # this is used to set a reasonable default if kcals are supplied but fat and
            # protein are not
            if "each month" not in self.kcals_units:
                self.kcals_units = self.kcals_units + " each month"

            if isinstance(self.fat, int):
                self.fat = np.zeros(len(self.kcals))
                self.fat_units = self.fat_units + " each month"
            else:
                self.fat = np.array(self.fat)

            if isinstance(self.protein, int):
                self.protein = np.zeros(len(self.kcals))
                self.protein_units = self.protein_units + " each month"
            else:
                self.protein = np.array(self.protein)

        else:
            self.NMONTHS = np.nan  # number of months is not a number

        self.validate_if_list()

    def new_food_just_from_kcals(
        # these are the default values but they can can be overwritten
        self,
        kcals=0,
        fat=0,
        protein=0,
        # these are the default units but they can be overwritten
        kcals_units="billion kcals",
        fat_units="thousand tons",
        protein_units="thousand tons",
    ):
        """
        Initializes a new food object with the given macronutrients and sets the default units.

        Args:
            kcals (float): The number of kilocalories in the food. Default is 0.
            fat (float): The amount of fat in the food. Default is 0.
            protein (float): The amount of protein in the food. Default is 0.
            kcals_units (str): The units for the kilocalories. Default is "billion kcals".
            fat_units (str): The units for the fat. Default is "thousand tons".
            protein_units (str): The units for the protein. Default is "thousand tons".

        Returns:
            None

        Example:
            >>> food = Food()
            >>> food.new_food_just_from_kcals(kcals=100, fat=10, protein=20)
        """

        # Call the parent constructor
        super().__init__()

        # Set the macronutrient values
        self.kcals = kcals
        self.fat = fat
        self.protein = protein

        # Set the units for the macronutrients
        self.set_units(
            kcals_units,
            fat_units,
            protein_units,
        )

        # Check if the food is a list of monthly values
        if self.is_list_monthly():
            # If it is, set the number of months and convert the macronutrient values to numpy arrays
            self.NMONTHS = len(self.kcals)

            # np arrays are easier to work with than default python lists imho
            # TODO: make sure there's no way to sneakily directly define the .kcals etc
            #       as a default python list type and then get rid of all the casting to
            #       np arrays in the rest of the code
            self.kcals = np.array(self.kcals)
            self.fat = np.array(self.fat)
            self.protein = np.array(self.protein)
        else:
            # If it's not a list of monthly values, set the number of months to NaN
            self.NMONTHS = np.nan

        # Validate the food object
        self.validate_if_list()

    # validation functions

    def total_energy_in_food(self):
        """
        Calculates the total energy in a given food in billion kcals by converting energy in protein and fat.
        Only works if:
        kcals_units="billion kcals",
        fat_units="thousand tons",
        protein_units="thousand tons",
        As a thousand tonnes, and a billion kcals are the same (10^9), the maths for conversion is simple.

        Args:
            self (Food): An instance of the Food class.

        Returns:
            float: The total energy in billion kcals.

        Raises:
            AssertionError: If kcals_units, fat_units, or protein_units are not set to the correct values.

        Example:
            >>> food = Food()
            >>> food.kcals_units = "billion kcals"
            >>> food.fat_units = "thousand tons"
            >>> food.protein_units = "thousand tons"
            >>> food.protein = 1000
            >>> food.fat = 2000
            >>> food.kcals = 3000
            >>> food.total_energy_in_food()
            23000.0
        """

        # Check that units are set correctly
        assert self.kcals_units == "billion kcals"
        assert self.fat_units == "thousand tons"
        assert self.protein_units == "thousand tons"

        # Define conversion factors
        protein_kcal = 4  # kcals per gram OR billion kcals per thousand tonnes
        fat_kcal = 9  # kcals per gram OR billion kcals per thousand tonnes

        # Calculate total energy in billion kcals
        total_energy_billion_kcals = (
            self.protein * protein_kcal
            + self.fat * fat_kcal  # billion kcals
            + self.kcals  # billion kcals
        )  # billion kcals

        return total_energy_billion_kcals

    def validate_if_list(self):
        """
        Checks if the food object is a list type and runs all the necessary checks to ensure
        that the list is properly set up.

        Args:
            self (Food): The Food object to be validated.

        Returns:
            None

        Example:
            >>> food = Food(name="Banana", kcals=[100, 120], fat=[0.3, 0.4], protein=[1.2, 1.5])
            >>> food.validate_if_list()
        """

        # Check if the food object is a list type
        if self.is_list_monthly():
            # Check if the units are set up correctly
            assert " each month" in self.kcals_units
            assert " each month" in self.fat_units
            assert " each month" in self.protein_units

            # Check if the list type food has the same number of months for all nutrients
            assert (
                len(self.kcals) == len(self.fat) == len(self.protein)
            ), "ERROR: list type food must have same number of months for all nutrients"

            # Check if the list type food has the same type of list for all nutrients
            assert isinstance(
                self.kcals, np.ndarray
            ), "ERROR: list type food must have same type of list for all nutrients"
            assert isinstance(
                self.fat, np.ndarray
            ), "ERROR: list type food must have same type of list for all nutrients"
            assert isinstance(
                self.protein, np.ndarray
            ), "ERROR: list type food must have same type of list for all nutrients"

            # Check if the list type food has more than one month
            assert (
                len(self.kcals) > 0
            ), "ERROR: list type food must have more than one month"

    def make_sure_not_a_list(self):
        """
        Check if any of the food nutrients are a list or numpy array and throw an error if so.
        Args:
            self: instance of the Food class
        Returns:
            None
        """
        # Check if kcals is a list or numpy array
<<<<<<< HEAD
        assert not isinstance(self.kcals, list) and not isinstance(
            self.kcals, np.ndarray
        )
        # Check if fat is a list or numpy array
        assert not isinstance(self.fat, list) and not isinstance(self.fat, np.ndarray)
        # Check if protein is a list or numpy array
        assert not isinstance(self.protein, list) and not isinstance(
            self.protein, np.ndarray
        )
=======
        assert not isinstance(self.kcals, list) and not isinstance(self.kcals, np.ndarray)
        # Check if fat is a list or numpy array
        assert not isinstance(self.fat, list) and not isinstance(self.fat, np.ndarray)
        # Check if protein is a list or numpy array
        assert not isinstance(self.protein, list) and not isinstance(self.protein, np.ndarray)
>>>>>>> d7edcec9

    def make_sure_is_a_list(self):
        """
        This function checks if the food nutrients are in the form of a list and throws an error if not.
        It then validates the list properties.
        Args:
            self (Food): An instance of the Food class.
        Returns:
            None
        Example:
            >>> food = Food(kcals=[100, 200], fat=[5, 10], protein=[2, 4])
            >>> food.make_sure_is_a_list()
        """
        # Check if the food nutrients are in the form of a numpy array
        assert isinstance(self.kcals, np.ndarray)
        assert isinstance(self.fat, np.ndarray)
        assert isinstance(self.protein, np.ndarray)

    def ensure_other_list_zero_if_this_is_zero(self, other_list):
        """
        Get the value of the elements where the passed in list is zero, otherwise
        returned elements are zero.
        """
        self.make_sure_is_a_list()
        other_list.make_sure_is_a_list()

        assert other_list.NMONTHS == self.NMONTHS

        # values with zeros are zeros in all of our unit systems! How convenient.
        # That's why there's no need to check units.

        # here's an example of what np.where does in this context:
        #   >>> self = np.array([1005,693,0,532,786])   # random numbers
        #   >>> list_with_zeros = np.array([0,1,3,0,5]) # random numbers
        #   >>> replacement = np.array([101,62,23,3,0]) # random numbers
        #   >>>
        #   >>> # replace with the replacement if list_with_zeros is zero
        #   >>> processed_list = np.where(
        #   >>>     list_with_zeros == 0,
        #   >>>     replacement,
        #   >>>     self,
        #   >>> )
        #   >>>
        #   >>> print(processed_list)
        #   [101 693   0   3 786]

        # where self is nonzero, we don't care, so we set it to zero
        processed_list_kcals = np.where(
            self.kcals == 0,
            other_list.kcals,
            0,
        )

        if self.conversions.include_fat:
            processed_list_fat = np.where(
                self.fat == 0,
                other_list.fat,
                0,
            )
        else:
            processed_list_fat = np.zeros(len(processed_list_kcals))

        if self.conversions.include_protein:
            processed_list_protein = np.where(
                self.protein == 0,
                other_list.protein,
                0,
            )
        else:
            processed_list_protein = np.zeros(len(processed_list_kcals))

        processed_list = Food(
            kcals=processed_list_kcals,
            fat=processed_list_fat,
            protein=processed_list_protein,
            kcals_units=self.kcals_units,
            fat_units=self.fat_units,
            protein_units=self.protein_units,
        )

        assert processed_list.all_equals_zero()

    def make_sure_fat_protein_zero_if_kcals_is_zero(self):
        """
        This function ensures that the values of fat and protein are zero if kcals is zero.
        Args:
            self (Food): an instance of the Food class
        Returns:
            None
        """

        # Check if the list is monthly
        if self.is_list_monthly():
            # Validate the list
            self.validate_if_list()

            # Set the value of fat and protein to zero where kcals is zero
            fat_all_the_places_kcals_zero = np.where(
                self.kcals == 0,
                self.fat,
                0,
            )

            protein_all_the_places_kcals_zero = np.where(
                self.kcals == 0,
                self.protein,
                0,
            )

            # Check if fat and protein are zero where kcals is zero
            if self.conversions.include_fat:
                assert (fat_all_the_places_kcals_zero == 0).all()
            if self.conversions.include_protein:
                assert (protein_all_the_places_kcals_zero == 0).all()

        else:
            # Check if kcals is zero
            if self.kcals == 0:
                # Check if fat and protein are zero or excluded
                if self.conversions.include_fat:
                    assert self.fat == 0 or self.conversions.exclude_fat
                if self.conversions.include_protein:
                    assert self.protein == 0 or self.conversions.exclude_protein

    def make_sure_not_nan(self):
        """
        Check if the food's nutritional values are NaN and raise an assertion error if they are.
        Args:
            self (Food): An instance of the Food class.
        Returns:
            None
        """
        # Check if the food is a monthly list
        if self.is_list_monthly:
            # If it is, validate the list
            self.validate_if_list()
            # Check if any of the nutritional values are NaN and raise an assertion error if they are
            assert not np.isnan(self.kcals).any()
            assert not np.isnan(self.fat).any()
            assert not np.isnan(self.protein).any()
        else:
            # If it's not a monthly list, check if any of the nutritional values are NaN and raise an assertion error
            # if they are
            assert not np.isnan(self.kcals)
            assert not np.isnan(self.fat)
            assert not np.isnan(self.protein)

    # These are all for mathematical operations on the food's macronutrients, such as
    # adding, subtracting, multiplying, and dividing.

    def __add__(self, other):
        """
        Adds two foods together.

        Args:
            other (Food): The other food object to add to this one.

        Returns:
            Food: A new Food object with the sum of the kcals, fat, and protein of the two foods.

        Raises:
            AssertionError: If the units of the two foods are not the same.

        Example:
            >>> food1 = Food(100, 5, 10, "kcal", "g", "g")
            >>> food2 = Food(200, 10, 20, "kcal", "g", "g")
            >>> food3 = food1 + food2
            >>> food3.kcals
            300
            >>> food3.fat
            15
            >>> food3.protein
            30
        """
        assert (
            self.units == other.units
        )  # Check that the units of the two foods are the same

        # Add the kcals, fat, and protein of the two foods
        kcals = self.kcals + other.kcals
        fat = self.fat + other.fat
        protein = self.protein + other.protein

        # Create a new Food object with the sum of the kcals, fat, and protein of the two foods
        return Food(
            kcals, fat, protein, self.kcals_units, self.fat_units, self.protein_units
        )

    def __sub__(self, other):
        """
        Subtract two food nutrient quantities from each other.

        Args:
            other (Food): The other food object to subtract from self.

        Returns:
            Food: A new Food object with the nutrient quantities subtracted.

        Raises:
            AssertionError: If the units of the two Food objects are not the same.

        Example:
            >>> food1 = Food(100, 10, 20, "kcal", "g", "g")
            >>> food2 = Food(50, 5, 10, "kcal", "g", "g")
            >>> food3 = food1 - food2
            >>> food3.kcals
            50
            >>> food3.fat
            5
            >>> food3.protein
            10
        """
        assert self.units == other.units  # Check that the units are the same

        # Subtract the nutrient quantities
        kcals = self.kcals - other.kcals
        fat = self.fat - other.fat
        protein = self.protein - other.protein

        # Create a new Food object with the subtracted nutrient quantities
        return Food(
            kcals, fat, protein, self.kcals_units, self.fat_units, self.protein_units
        )

    def __truediv__(self, other):
        """
        Divides a food's macronutrients by a number.

        Args:
            other (Union[Food, float]): The food or number to divide by.

        Returns:
            Food: A new Food object with the divided macronutrient values.

        Raises:
            AssertionError: If the units of the two foods being divided are not the same.
            AssertionError: If both foods being divided are monthly lists, but the other is not.
            ValueError: If the other argument is a food list and this food is not a monthly list.

        Examples:
            >>> food1 = Food(100, 10, 20, "kcal", "g", "g")
            >>> food2 = Food(200, 20, 40, "kcal", "g", "g")
            >>> food3 = Food(50, 5, 10, "kcal", "g", "g")
            >>> food4 = Food(10, 1, 2, "kcal", "g", "g")
            >>> food_list1 = [food1, food2]
            >>> food_list2 = [food3, food4]
            >>> food1 / food2
            Food(0.5, 0.5, 0.5, 'ratio', 'ratio', 'ratio')
            >>> food_list1 / food_list2
            Food(2.0, 2.0, 2.0, 'ratio each month', 'ratio each month', 'ratio each month')
            >>> food1 / 2
            Food(50.0, 5.0, 10.0, 'kcal', 'g', 'g')

        """
        if isinstance(other, Food):
            # Check if the units of the two foods being divided are the same
            assert self.units == other.units

            if self.is_list_monthly():
                # Check if both foods being divided are monthly lists
                assert other.is_list_monthly(), """Error: for food lists, can
                    only divide by food lists at the moment. Consider implementing
                    additional cases."""

                # Validate if both foods are lists
                self.validate_if_list()
                other.validate_if_list()

                with np.errstate(divide="ignore"):
                    # ignoring divide by zero warnings
                    # (that's fine, divide by zero expected)
                    return Food(
                        np.divide(self.kcals, other.kcals),
                        np.divide(self.fat, other.fat),
                        np.divide(self.protein, other.protein),
                        "ratio each month",
                        "ratio each month",
                        "ratio each month",
                    )

            # Check if the other argument is a food list and this food is not a monthly list
            assert not other.is_list_monthly(), """Error: for foods, can only divide
                by foods or numbers at the moment, not food lists. Consider
                implementing additional cases."""

            return Food(
                self.kcals / other.kcals,
                self.fat / other.fat,
                self.protein / other.protein,
                "ratio",
                "ratio",
                "ratio",
            )
        else:
            kcals = self.kcals / other
            fat = self.fat / other
            protein = self.protein / other

            return Food(
                kcals,
                fat,
                protein,
                self.kcals_units,
                self.fat_units,
                self.protein_units,
            )

    def __getitem__(self, key):
        """
        Returns:
            A new Food object with the macronutrient values at the given index or range of indices.

        Args:
            key (int or slice): The index or range of indices to retrieve.

        NOTE:
            If key is a length 1 index, then this won't properly update units
            to " per month" and may cause an error down the line!

        TODO:
            Make sure this cannot happen by checking the length of key and updating units accordingly.

        This method retrieves the macronutrient values at the given index or range of indices and returns a new Food
        object with those values. It first ensures that the object's macronutrient values are in list form by calling
        the make_sure_is_a_list() method. It then validates that the list is of the same length for all macronutrients
        by calling the validate_if_list() method. Finally, it creates a new Food object with the macronutrient values
        at the given index or range of indices and returns it.

        Returns:
            A new Food object with the macronutrient values at the given index or range of indices.
        """
        self.make_sure_is_a_list()

        self.validate_if_list()

        return Food(
            kcals=self.kcals[key],
            fat=self.fat[key],
            protein=self.protein[key],
            kcals_units=self.kcals_units,
            fat_units=self.fat_units,
            protein_units=self.protein_units,
        )

    def __mul__(self, other):
        """
        Multiplies a food's macronutrients by a number.

        Args:
            other (typing.Union[Food, np.ndarray, float, int]): The object to multiply with the Food object.

        Returns:
            Food: A new Food object with the multiplied macronutrient values.

        This function multiplies a food's macronutrients by a number. The function can handle different types of
        inputs for the 'other' argument, including a Food object, a numpy array, a float,
        # or an int. The function returns a new Food object with the multiplied macronutrient values.

        The multiplication is constrained to handle only certain cases. The function can multiply ratios with
        non-ratios or ratios with ratios, because unit conversions can get confusing otherwise.

        There are many possibilities for the characteristics of the input values for self in other:

            - this is a food
            - this is a food list
            - other is a food
            - other is a food list
            - other is a non-food (like an int or a float)
            - other is a non-food numpy array (a type of list)

        which gives us the possible combinations:

            - this is a food and other is a food
            - this is a food and other is a food list
            - this is a food and other is non-food
            - this is a food list and other is a food
            - this is a food list and other is a food list
            - this is a food list and other is a non-food

        In addition, if other is a numpy array and this is not a food list, then we make this an "each month"
        food list.

        Units can be complicated when multiplying. If other is a non-food, there's no need to check units. Otherwise,
        the multiplication works right now only in the cases:

            - this is any units, other is a ratio
            - other is a ratio, this is any units
            - other is a ratio, this is a ratio

        """
        if not self.is_list_monthly():
            if isinstance(other, Food):
                # this is a food and other is a food
                if other.is_list_monthly():
                    # this is a food and other is a food list

                    this_is_the_ratio = self.is_a_ratio()

                    assert this_is_the_ratio, """unable to multiply a food by a food list
                     where the non-list food is not a ratio, consider implementing
                     this feature"""

                    kcals_units = other.kcals_units
                    fat_units = other.fat_units
                    protein_units = other.protein_units

                    return Food(
                        kcals=self.kcals * np.array(other.kcals),
                        fat=self.fat * np.array(other.fat),
                        protein=self.protein * np.array(other.protein),
                        kcals_units=kcals_units,
                        fat_units=fat_units,
                        protein_units=protein_units,
                    )

                this_is_the_ratio = self.is_a_ratio()
                other_is_the_ratio = other.is_a_ratio()

                assert (
                    this_is_the_ratio or other_is_the_ratio
                ), "list multiplication only works if one or both is a ratios right now"

                if this_is_the_ratio:
                    kcals_units = other.kcals_units
                    fat_units = other.fat_units
                    protein_units = other.protein_units

                if other_is_the_ratio:
                    kcals_units = self.kcals_units
                    fat_units = self.fat_units
                    protein_units = self.protein_units

                return Food(
                    self.kcals * other.kcals,
                    self.fat * other.fat,
                    self.protein * other.protein,
                    self.kcals_units,
                    self.fat_units,
                    self.protein_units,
                )

                assert self.get_units() == other.get_units_from_element_to_list()

            # this is a food and other is a list
            if isinstance(other, np.ndarray):
                # assume the other is unitless, we're converting a non-list food amount to a list
                # make this a food with "each month"
                return Food(
                    self.kcals * other,
                    self.fat * other,
                    self.protein * other,
                    self.kcals_units + " each month",
                    self.fat_units + " each month",
                    self.protein_units + " each month",
                )

            # this is a food and other is a non food

            return Food(
                self.kcals * other,
                self.fat * other,
                self.protein * other,
                self.kcals_units,
                self.fat_units,
                self.protein_units,
            )

        self.make_sure_is_a_list()
        self.validate_if_list()

        if isinstance(other, Food):
            if other.is_list_monthly():
                # this is a food list and other is a food list

                other.validate_if_list()

                this_is_the_ratio = self.is_a_ratio()
                other_is_the_ratio = other.is_a_ratio()

                assert (
                    this_is_the_ratio or other_is_the_ratio
                ), "list multiplication only works if one or both is a ratios right now"

                if this_is_the_ratio:
                    kcals_units = other.kcals_units
                    fat_units = other.fat_units
                    protein_units = other.protein_units

                if other_is_the_ratio:
                    kcals_units = self.kcals_units
                    fat_units = self.fat_units
                    protein_units = self.protein_units

                return Food(
                    kcals=np.multiply(np.array(self.kcals), np.array(other.kcals)),
                    fat=np.multiply(np.array(self.fat), np.array(other.fat)),
                    protein=np.multiply(
                        np.array(self.protein), np.array(other.protein)
                    ),
                    kcals_units=kcals_units,
                    fat_units=fat_units,
                    protein_units=protein_units,
                )

            # this is a food list and other is a food

            other_is_the_ratio = other.is_a_ratio()

            assert other_is_the_ratio, """unable to multiply a food list by a food
                where the non-list food is not a ratio, consider implementing
                this feature"""

            kcals_units = self.kcals_units
            fat_units = self.fat_units
            protein_units = self.protein_units

            return Food(
                kcals=self.kcals * other.kcals,
                fat=self.fat * other.fat,
                protein=self.protein * other.protein,
                kcals_units=kcals_units,
                fat_units=fat_units,
                protein_units=protein_units,
            )

        # this is a food list and other is a non food

        return Food(
            np.array(self.kcals) * other,
            np.array(self.fat) * other,
            np.array(self.protein) * other,
            self.kcals_units,
            self.fat_units,
            self.protein_units,
        )

    def __rmul__(self, other):
        """
        Multiplies a food's macronutrients by a number.
        This method is called when the argument is a number and the food object is on the right side of the operator.
        Args:
            other (int or float): The number to multiply the macronutrients by.
        Returns:
            Food: A new Food object with the macronutrients multiplied by the given number.
        """
        return self.__mul__(other)

    def __eq__(self, other):
        """
        Compares two Food objects for equality.

        Args:
            other (Food): The other Food object to compare to.

        Returns:
            bool: True if the two foods are equal. This also works
            for comparing monthly foods to each other, as their units
            contain 'each month'.

        Raises:
            AssertionError: If the units of the two foods are not equal.

        Example:
            >>> food1 = Food('apple', 50, 'g')
            >>> food2 = Food('apple', 50, 'g')
            >>> food1 == food2
            True
        """
        assert self.units == other.units  # Ensure units are equal
        if self.is_list_monthly():
            # Compare monthly foods
            return (
                (self.kcals == other.kcals).all()
                and (self.fat == other.fat).all()
                and (self.protein == other.protein).all()
            )
        else:
            # Compare non-monthly foods
            return (
                self.kcals == other.kcals
                and self.fat == other.fat
                and self.protein == other.protein
            )

    def __ne__(self, other):
        """
        Compares two Food objects and returns False if they are not equal.
        This also works for comparing monthly foods to each other, as their units
        contain 'each month'.

        Args:
            other (Food): The other Food object to compare to.

        Returns:
            bool: False if the two foods are not equal.

        Raises:
            AssertionError: If the units of the two foods are not the same.

        Example:
            >>> food1 = Food('apple', 100, 1, 1, 'each')
            >>> food2 = Food('banana', 100, 1, 1, 'each')
            >>> food1 != food2
            True
        """
        assert self.units == other.units  # Ensure the units are the same
        if self.is_list_monthly():
            # Compare monthly foods
            return (
                (self.kcals != other.kcals).any()
                or (self.fat != other.fat).any()
                or (self.protein != other.protein).any()
            )
        else:
            # Compare non-monthly foods
            return (
                self.kcals != other.kcals
                or self.fat != other.fat
                or self.protein != other.protein
            )

    def plot(self, title="generic food object over time"):
        """
        Plots the properties of this food object using the Plotter class.

        Args:
            title (str): The title of the plot. Defaults to "generic food object over time".

        Returns:
            str: The file path of the saved plot.

        Example:
            >>> food = Food()
            >>> food.plot("My Food Plot")
            '/path/to/saved/plot.png'
        """
        # Set a flag for alternative layout
        ALTERNATIVE_LAYOUT = False

        # Check if alternative layout is enabled
        if ALTERNATIVE_LAYOUT:
            # Use the alternative plotter method
            saveloc = Plotter.plot_food_alternative(self, title)
        else:
            # Use the default plotter method
            saveloc = Plotter.plot_food(self, title)

        # Return the file path of the saved plot
        return saveloc

    def __str__(self):
        """
        Returns:
            A string representation of the food, including its kcals, fat, and protein (if included).
        """
        # Initialize an empty string to hold the return value
        return_string = ""

        # Create a string representation of the kcals and add it to the return string
        kcal_string = "    kcals: % s % s" % (
            np.round(self.kcals, 5),
            self.kcals_units,
        )
        return_string = return_string + kcal_string

        # If fat is included, create a string representation of it and add it to the return string
        if self.conversions.include_fat:
            fat_string = "    fat: % s % s" % (np.round(self.fat, 5), self.fat_units)
            return_string = return_string + fat_string

        # If protein is included, create a string representation of it and add it to the return string
        if self.conversions.include_protein:
            protein_string = "    protein: % s % s" % (
                np.round(self.protein, 5),
                self.protein_units,
            )
            return_string = return_string + protein_string

        # Return the final string representation of the food
        return return_string

    def __neg__(self):
        """
        Returns a new Food object with negative nutrient values.

        Args:
            self (Food): The Food object to negate.

        Returns:
            Food: A new Food object with negative nutrient values.

        Example:
            >>> f = Food(kcals=100, fat=10, protein=5, kcals_units='kcal', fat_units='g', protein_units='g')
            >>> neg_f = -f
            >>> neg_f.kcals
            -100
            >>> neg_f.fat
            -10
            >>> neg_f.protein
            -5
            >>> neg_f.kcals_units
            'kcal'
            >>> neg_f.fat_units
            'g'
            >>> neg_f.protein_units
            'g'
        """
        return Food(
            kcals=-self.kcals,
            fat=-self.fat,
            protein=-self.protein,
            kcals_units=self.kcals_units,
            fat_units=self.fat_units,
            protein_units=self.protein_units,
        )

    def is_list_monthly(self):
        """
        Check if kcals is a list or numpy array.
        Args:
            self: instance of Food class
        Returns:
            bool: True if kcals is a list or numpy array, False otherwise
        """
        # Check if kcals is a list or numpy array
        return isinstance(self.kcals, list) or isinstance(self.kcals, np.ndarray)

    def is_never_negative(self):
        """
        Checks whether the food's macronutrients are never negative.

        Returns:
            bool: True if all macronutrients are non-negative, False otherwise.
        """
        # If the food is a list of monthly values, validate the list and check if all values are non-negative
        if self.is_list_monthly():
            self.validate_if_list()

            return (
                (np.array(self.kcals) >= 0).all()
                and ((np.array(self.fat) >= 0).all() or self.conversions.exclude_fat)
                and (
                    (np.array(self.protein) >= 0).all()
                    or self.conversions.exclude_protein
                )
            )
        # If the food is not a list, check if all macronutrients are non-negative
        return (
            self.kcals >= 0
            and (self.fat >= 0 or self.conversions.exclude_fat)
            and (self.protein >= 0 or self.conversions.exclude_protein)
        )

    def all_greater_than(self, other):
        """
        Determines if the macronutrient values of the current food object are greater than the macronutrient values of

        another food object.

        Args:
            other (Food): The other food object to compare against.

        Returns:
            bool: True if the current food object's macronutrient values are greater than the other food object's
            macronutrient values.

        Raises:
            AssertionError: If the units of the two food objects are not the same.

        Example:
            >>> food1 = Food('apple', 100, 0.3, 0.5, 0.2, 'g')
            >>> food2 = Food('banana', 120, 0.4, 0.6, 0.3, 'g')
            >>> food1.all_greater_than(food2)
            False
        """
        # Check if the units of the two food objects are the same
        assert self.units == other.units

        if self.is_list_monthly():
            # If the current food object is a monthly list, validate it
            self.validate_if_list()

            # Check if all macronutrient values of the current food object are greater than the other food object's
            # macronutrient values
            return (
                (np.array(self.kcals - other.kcals) > 0).all()
                and (
                    (np.array(self.fat - other.fat) > 0).all()
                    or self.conversions.exclude_fat
                )
                and (
                    (np.array(self.protein - other.protein) > 0).all()
                    or self.conversions.exclude_protein
                )
            )

        # Check if all macronutrient values of the current food object are greater than the other food object's
        # macronutrient values
        return (
            self.kcals > other.kcals
            and (self.fat > other.fat or self.conversions.exclude_fat)
            and (self.protein > other.protein or self.conversions.exclude_protein)
        )

    def all_less_than(self, other):
        """
        Compares the macronutrient values of two food items and returns True if the values of the current food item
        are less than the other food item's values.
        Args:
            other (Food): The other food item to compare with.

        Returns:
            bool: True if the current food item's macronutrient values are less than the other food item's values.

        Raises:
            AssertionError: If the units of the two food items are not the same.

        Example:
            >>> food1 = Food('apple', 50, 0.5, 0.1, 'g')
            >>> food2 = Food('banana', 100, 1.0, 0.2, 'g')
            >>> food1.all_less_than(food2)
            True
        """

        # Check if the units of the two food items are the same
        assert self.units == other.units

        if self.is_list_monthly():
            # If the current food item is a monthly list, validate it
            self.validate_if_list()

            # Compare the macronutrient values of the two food items using numpy arrays
            return (
                (np.array(self.kcals - other.kcals) < 0).all()
                and (
                    (np.array(self.fat - other.fat) < 0).all()
                    or self.conversions.exclude_fat
                )
                and (
                    (np.array(self.protein - other.protein) < 0).all()
                    or self.conversions.exclude_protein
                )
            )

        # Compare the macronutrient values of the two food items
        return (
            self.kcals < other.kcals
            and (self.fat < other.fat or self.conversions.exclude_fat)
            and (self.protein < other.protein or self.conversions.exclude_protein)
        )

    def any_greater_than(self, other):
        """
        Determines if the macronutrient values of the current food object are greater than the macronutrient values of
        another food object.

        Args:
            other (Food): The other food object to compare against.

        Returns:
            bool: True if the current food object's macronutrient values are greater than the other food object's
            macronutrient values.

        Raises:
            AssertionError: If the units of the two food objects are not the same.

        Example:
            >>> food1 = Food('apple', 95, 0.3, 0.5, 0.1, 'g')
            >>> food2 = Food('banana', 105, 0.4, 0.6, 0.1, 'g')
            >>> food1.any_greater_than(food2)
            False
        """

        # Ensure that the units of the two food objects are the same
        assert self.units == other.units

        # If the current food object is a list of monthly values, validate it
        if self.is_list_monthly():
            self.validate_if_list()

            # Check if any of the macronutrient values of the current food object are greater than the other food
            # object's
            return (
                (np.array(self.kcals - other.kcals) > 0).any()
                or (
                    (np.array(self.fat - other.fat) > 0).any()
                    and self.conversions.exclude_fat
                )
                or (
                    (np.array(self.protein - other.protein) > 0).any()
                    and self.conversions.exclude_protein
                )
            )

        # If the current food object is not a list of monthly values, compare the macronutrient values
        if self.conversions.include_fat:
            greater_than_fat = self.fat > other.fat
        else:
            greater_than_fat = False

        if self.conversions.include_protein:
            greater_than_protein = self.protein > other.protein
        else:
            greater_than_protein = False

        # Check if any of the macronutrient values of the current food object are greater than the other food object's
        return self.kcals > other.kcals or greater_than_fat or greater_than_protein

    def any_less_than(self, other):
        """
        Determines if the macronutrient values of the current food object are less than the macronutrient values of
        another food object.
        Args:
            other (Food): The other food object to compare against.
        Returns:
            bool: True if the current food object's macronutrient values are less than the other food object's
            macronutrient values.
        """

        # Ensure that the units of the two food objects are the same.
        assert self.units == other.units

        # If the current food object is a monthly list, validate it.
        if self.is_list_monthly():
            self.validate_if_list()

            # Check if any of the macronutrient values of the current food object are less than the other food
            # object's macronutrient values.
            return (
                (np.array(self.kcals - other.kcals) < 0).any()
                or (
                    (np.array(self.fat - other.fat) < 0).any()
                    and self.conversions.exclude_fat
                )
                or (
                    (np.array(self.protein - other.protein) < 0).any()
                    and self.conversions.exclude_protein
                )
            )

        # If the current food object is not a monthly list, compare the macronutrient values.
        if self.conversions.include_fat:
            less_than_fat = self.fat < other.fat
        else:
            less_than_fat = False

        if self.conversions.include_protein:
            less_than_protein = self.protein < other.protein
        else:
            less_than_protein = False

        # Check if the current food object's macronutrient values are less than the other food object's
        # macronutrient values.
        return self.kcals < other.kcals or less_than_fat or less_than_protein

    def all_greater_than_or_equal_to(self, other):
        """
        Compares the macronutrient values of two food items and returns True if the values of the
        current food item are greater than or equal to the other food item's values.

        Args:
            other (Food): The other food item to compare with.

        Returns:
            bool: True if the current food item's macronutrient values are greater than or equal to
            the other food item's values, False otherwise.
        """
        # Ensure that the units of the two food items are the same
        assert self.units == other.units

        if self.is_list_monthly():
            # If the current food item is a list of monthly values, validate it
            self.validate_if_list()

            # Compare the macronutrient values of the two food items using numpy arrays
            return (
                (np.array(self.kcals - other.kcals) >= 0).all()
                and (
                    (np.array(self.fat - other.fat) >= 0).all()
                    or self.conversions.exclude_fat
                )
                and (
                    (np.array(self.protein - other.protein) >= 0).all()
                    or self.conversions.exclude_protein
                )
            )

        # If the current food item is not a list of monthly values, compare the macronutrient
        # values directly
        return (
            self.kcals >= other.kcals
            and (self.fat >= other.fat or self.conversions.exclude_fat)
            and (self.protein >= other.protein or self.conversions.exclude_protein)
        )

    def all_less_than_or_equal_to(self, other):
        """
        Determines if the macronutrients of this food are less than or equal to the macronutrients of another food.
        Args:
            other (Food or List[Food]): The other food or list of foods to compare to.

        Returns:
            bool: True if the food's macronutrients are less than or equal to the other food's.

        Cases:
            - This is a single food, other is a single food
            - This is a single food, other is a list of foods
            - This is a list of foods, other is a single food
            - This is a list of foods, other is a list of foods
        """

        # Case 1: This is a single food, other is a single food
        if (not self.is_list_monthly()) and (not other.is_list_monthly()):
            assert self.units == other.units

            return (
                self.kcals <= other.kcals
                and (self.fat <= other.fat or self.conversions.exclude_fat)
                and (self.protein <= other.protein or self.conversions.exclude_protein)
            )

        # Case 2: This is a single food, other is a list of foods
        if (not self.is_list_monthly()) and other.is_list_monthly():
            assert self.get_units_from_element_to_list() == other.get_units()

        # Case 3: This is a list of foods, other is a single food
        if self.is_list_monthly() and not other.is_list_monthly():
            assert self.get_units() == other.get_units_from_element_to_list()

        # Case 4: This is a list of foods, other is a list of foods
        if (self.is_list_monthly()) and other.is_list_monthly():
            assert self.units == other.units

        return (
            (self.kcals <= other.kcals).all()
            and ((self.fat <= other.fat).all() or self.conversions.exclude_fat)
            and (
                (self.protein <= other.protein).all()
                or self.conversions.exclude_protein
            )
        )

    def any_greater_than_or_equal_to(self, other):
        """
        Determines if the macronutrient values of the current food object are greater than or equal to
        the macronutrient values of another food object.

        Args:
            other (Food): The other food object to compare against.

        Returns:
            bool: True if the current food object's macronutrient values are greater than or equal to
            the other food object's macronutrient values.
        """
        # Ensure that the units of the two food objects are the same.
        assert self.units == other.units

        # Check if the current food object is a monthly list.
        if self.is_list_monthly():
            # Validate the monthly list.
            self.validate_if_list()

            # Check if any of the macronutrient values of the current food object are greater than or equal to
            # the corresponding macronutrient values of the other food object.
            return (
                (np.array(self.kcals - other.kcals) >= 0).any()
                or (
                    (np.array(self.fat - other.fat) >= 0).any()
                    and self.conversions.exclude_fat
                )
                or (
                    (np.array(self.protein - other.protein) >= 0).any()
                    and self.conversions.exclude_protein
                )
            )

        # Check if any of the macronutrient values of the current food object are greater than or equal to
        # the corresponding macronutrient values of the other food object.
        return (
            self.kcals >= other.kcals
            or (self.fat >= other.fat and self.conversions.exclude_fat)
            or (self.protein >= other.protein and self.conversions.exclude_protein)
        )

    def any_less_than_or_equal_to(self, other):
        """
        Determines if the macronutrients of the current food object are less than or equal to
        those of another food object.

        Args:
            other (Food): The other food object to compare against.

        Returns:
            bool: True if the current food's macronutrients are less than or equal to the other food's.
        """

        # Check if the current food object is a monthly list
        if self.is_list_monthly():
            # Validate the list
            self.validate_if_list()

            # Check if fat is included in the conversions
            if self.conversions.include_fat:
                # Check if any of the fat values are less than or equal to the other food's fat values
                less_than_fat = (self.fat - other.fat <= 0).any()
            else:
                less_than_fat = False

            # Check if protein is included in the conversions
            if self.conversions.include_protein:
                # Check if any of the protein values are less than or equal to the other food's protein values
                less_than_protein = (self.protein - other.protein <= 0).any()
            else:
                less_than_protein = False

            # Check if any of the kcal values are less than or equal to the other food's kcal values,
            # or if any of the fat or protein values are less than or equal to the other food's fat or protein values
            return (
                (np.array(self.kcals - other.kcals) <= 0).any()
                or less_than_fat
                or less_than_protein
            )

        # If the current food object is not a monthly list, assert that the units are the same
        assert self.units == other.units

        # Check if fat is included in the conversions
        if self.conversions.include_fat:
            # Check if the current food's fat value is less than or equal to the other food's fat value
            less_than_fat = self.fat <= other.fat
        else:
            less_than_fat = False

        # Check if protein is included in the conversions
        if self.conversions.include_protein:
            # Check if the current food's protein value is less than or equal to the other food's protein value
            less_than_protein = self.protein <= other.protein
        else:
            less_than_protein = False

        # Check if the current food's kcal value is less than or equal to the other food's kcal value,
        # or if the current food's fat or protein value is less than or equal to the other food's fat or protein value
        return self.kcals <= other.kcals or less_than_fat or less_than_protein

    def all_equals_zero(self):
        """
        Check if all macronutrients of the food are equal to zero.
        Args:
            None
        Returns:
            bool: True if the food's macronutrients are equal to zero, False otherwise.
        """
        # Check if the food is monthly
        if self.is_list_monthly():
            # Validate the food list
            self.validate_if_list()

            # Check if all macronutrients are equal to zero
            return (
                (np.array(self.kcals) == 0).all()
                and ((np.array(self.fat) == 0).all() or self.conversions.exclude_fat)
                and (
                    (np.array(self.protein) == 0).all()
                    or self.conversions.exclude_protein
                )
            )

        # Check if all macronutrients are equal to zero
        return (
            self.kcals == 0
            and (self.fat == 0 or self.conversions.exclude_fat)
            and (self.protein == 0 or self.conversions.exclude_protein)
        )

    def any_equals_zero(self):
        """
        Check if any of the macronutrients of the food are equal to zero.
        Args:
            None
        Returns:
            bool: True if any of the macronutrients are equal to zero, False otherwise.
        """
        # Check if the food is a monthly list
        if self.is_list_monthly():
            # Validate the list
            self.validate_if_list()

            # Check if fat is included in the conversions
            if self.conversions.include_fat:
                zero_fat = (np.array(self.fat) == 0).any()
            else:
                zero_fat = False

            # Check if protein is included in the conversions
            if self.conversions.include_protein:
                zero_protein = (np.array(self.protein) == 0).any()
            else:
                zero_protein = False

            # Check if any of the kcals are equal to zero, or if fat or protein are equal to zero
            return (np.array(self.kcals) == 0).any() or zero_fat or zero_protein

        # If the food is not a monthly list
        if self.conversions.include_fat:
            zero_fat = self.fat == 0
        else:
            zero_fat = False

        if self.conversions.include_protein:
            zero_protein = self.protein == 0
        else:
            zero_protein = False

        # Check if any of the kcals are equal to zero, or if fat or protein are equal to zero
        return self.kcals == 0 or zero_fat or zero_protein

    def all_greater_than_zero(self):
        """
        Check if all macronutrients of the food are greater than zero.
        Args:
            None
        Returns:
            bool: True if all macronutrients are greater than zero, False otherwise.
        """
        # Check if the food is a list of monthly values
        if self.is_list_monthly():
            # Validate the list
            self.validate_if_list()

            # Check if all macronutrients are greater than zero using numpy's all() function
            return (
                (np.array(self.kcals) > 0).all()
                and (np.array(self.fat) > 0).all()
                and (np.array(self.protein) > 0).all()
            )

        # Check if all macronutrients are greater than zero
        return (
            self.kcals > 0
            and (self.fat > 0 or self.conversions.exclude_fat)
            and (self.protein > 0 or self.conversions.exclude_protein)
        )

    def any_greater_than_zero(self):
        """
        Returns True if any of the food's macronutrients are greater than zero.
        Args:
            self (Food): an instance of the Food class
        Returns:
            bool: True if any of the food's macronutrients are greater than zero, False otherwise
        """
        # Check if the food is a monthly list
        if self.is_list_monthly():
            # Validate the list
            self.validate_if_list()

            # Check if fat is included in the conversions
            if self.conversions.include_fat:
                zero_fat = (np.array(self.fat) > 0).any()
            else:
                zero_fat = False

            # Check if protein is included in the conversions
            if self.conversions.include_protein:
                zero_protein = (np.array(self.protein) > 0).any()
            else:
                zero_protein = False

            # Check if any of the kcals, fat, or protein are greater than zero
            return (np.array(self.kcals) > 0).any() or zero_fat or zero_protein

        # If the food is not a monthly list
        # Check if fat is included in the conversions
        if self.conversions.include_fat:
            zero_fat = self.fat > 0
        else:
            zero_fat = False

        # Check if protein is included in the conversions
        if self.conversions.include_protein:
            zero_protein = self.protein > 0
        else:
            zero_protein = False

        # Check if any of the kcals, fat, or protein are greater than zero
        return self.kcals > 0 or zero_fat or zero_protein

    def all_greater_than_or_equal_to_zero(self):
        """
        Checks if all macronutrients of the food are greater than or equal to zero.
        Args:
            self (Food): An instance of the Food class.
        Returns:
            bool: True if all macronutrients are greater than or equal to zero, False otherwise.
        """
        # Check if the food is monthly
        if self.is_list_monthly():
            # Validate the food list
            self.validate_if_list()

            # Check if all macronutrients are greater than or equal to zero
            return (
                (np.array(self.kcals) >= 0).all()
                and ((np.array(self.fat) >= 0).all() or self.conversions.exclude_fat)
                and (
                    (np.array(self.protein) >= 0).all()
                    or self.conversions.exclude_protein
                )
            )

        # Check if all macronutrients are greater than or equal to zero
        return (
            self.kcals >= 0
            and (self.fat >= 0 or self.conversions.exclude_fat)
            and (self.protein >= 0 or self.conversions.exclude_protein)
        )

    # Helper functions to get properties of the three nutrient values

    def as_numpy_array(self):
        """
        Returns:
            numpy.ndarray: an ordered numpy array containing the nutrients of the food.
        """
        # Create a numpy array with the kcals, fat, and protein values of the food
        return np.array([self.kcals, self.fat, self.protein])

    def get_min_nutrient(self):
        """
        Returns the minimum nutrient of the food.

        If the food is a list, it can return the minimum of any month of any nutrient.
        If the food is not a list, it returns the minimum of any nutrient.

        Only works when the units are identical for the different nutrients.

        Args:
            self: an instance of the Food class

        Returns:
            tuple: a tuple containing the name and value of the minimum nutrient

        Example:
            >>> food = Food()
            >>> food.get_min_nutrient()
            ('kcals', 0)

        Raises:
            AssertionError: if the units for kcals, fat, and protein are not identical
            AssertionError: if the minimum nutrient value is greater than the kcals value
            AssertionError: if the minimum nutrient value is greater than the fat value and
                            the fat nutrient is not excluded
            AssertionError: if the minimum nutrient value is greater than the protein value and
                            the protein nutrient is not excluded
        """
        assert self.kcals_units == self.fat_units == self.protein_units

        if self.is_list_monthly():
            to_find_min_of = self.get_min_all_months()
        else:
            to_find_min_of = self

        nutrients_dict = {}
        nutrients_dict["kcals"] = to_find_min_of.kcals

        if self.conversions.include_fat:
            nutrients_dict["fat"] = to_find_min_of.fat

        if self.conversions.include_protein:
            nutrients_dict["protein"] = to_find_min_of.protein

        # Using min() + list comprehension + values()
        # Finding min value keys in dictionary
        min_nutrient_val = min(nutrients_dict.values())
        min_nutrient_name = [
            key for key in nutrients_dict if nutrients_dict[key] == min_nutrient_val
        ][0]

        assert min_nutrient_val <= to_find_min_of.kcals
        # sometimes, this function causes an error for a single fat or protein
        # because the condition before the "or" is false, but doesn't find this for
        # the other because  the condition before the "or" is true
        assert min_nutrient_val <= to_find_min_of.fat or self.conversions.exclude_fat
        assert (
            min_nutrient_val <= to_find_min_of.protein
            or self.conversions.exclude_protein
        )

        return (min_nutrient_name, min_nutrient_val)

    def get_max_nutrient(self):
        """
        Returns the maximum nutrient of the food.

        NOTE:
            This function only works on single valued instances of nutrients, not arrays.

        Args:
            None

        Returns:
            tuple: A tuple containing the name and value of the maximum nutrient.

        Example:
            >>> food = Food()
            >>> food.kcals = 100
            >>> food.fat = 20
            >>> food.protein = 30
            >>> food.conversions.include_fat = True
            >>> food.conversions.include_protein = True
            >>> food.kcals_units = "kcal"
            >>> food.fat_units = "g"
            >>> food.protein_units = "g"
            >>> food.get_max_nutrient()
            ('fat', 20)

        """
        # Ensure that all nutrient units are the same
        assert self.kcals_units == self.fat_units == self.protein_units

        # Ensure that the food object is not a list
        self.make_sure_not_a_list()

        # Create a dictionary of nutrients and their values
        nutrients_dict = {}
        nutrients_dict["kcals"] = self.kcals

        if self.conversions.include_fat:
            nutrients_dict["fat"] = self.fat

        if self.conversions.include_protein:
            nutrients_dict["protein"] = self.protein

        # Using max() + list comprehension + values()
        # Finding max value keys in dictionary
        max_nutrient_val = max(nutrients_dict.values())
        max_key = [
            key for key in nutrients_dict if nutrients_dict[key] == max_nutrient_val
        ][0]

        # Ensure that the maximum nutrient value is greater than or equal to the kcals value
        assert max_nutrient_val >= self.kcals

        # Ensure that the maximum nutrient value is greater than or equal to the fat value, unless fat is excluded
        assert max_nutrient_val >= self.fat or self.conversions.exclude_fat

        # Ensure that the maximum nutrient value is greater than or equal to the protein value, unless protein is
        #  excluded
        assert max_nutrient_val >= self.protein or self.conversions.exclude_protein

        # Return the name and value of the maximum nutrient
        return (max_key, max_nutrient_val)

    def get_nutrients_sum(self):
        """
        Sums up the nutrients in all the months, then alters the units to remove "each month".
        Args:
            self: instance of the Food class
        Returns:
            Food: instance of the Food class with summed up nutrient values and altered units
        Raises:
            AssertionError: if the list is not monthly
        """
        # Check if the list is monthly
        assert self.is_list_monthly()

        # Validate the list
        self.validate_if_list()

        # Sum up the nutrient values
        food_sum = Food(
            sum(self.kcals),
            sum(self.fat),
            sum(self.protein),
            self.kcals_units,
            self.fat_units,
            self.protein_units,
        )

        # Alter the units to remove "each month"
        food_sum.set_units_from_list_to_total()

        # Return the summed up nutrient values with altered units
        return food_sum

    def get_running_total_nutrients_sum(self):
        """
        Calculates the running sum of the nutrients in all the months, without altering the units.
        Args:
            self: instance of the Food class
        Returns:
            Food: a new instance of the Food class with the running sum of the nutrients
        """
        # Check if the data is in monthly format
        assert self.is_list_monthly()

        # Create a deep copy of the kcals list
        kcals_copy = copy.deepcopy(self.kcals)
        running_sum_kcals = 0
        to_return_kcals = kcals_copy

        # Calculate the running sum of kcals for each month
        for i in range(self.NMONTHS):
            running_sum_kcals += kcals_copy[i]
            to_return_kcals[i] = running_sum_kcals

        # Create a deep copy of the fat list
        fat_copy = copy.deepcopy(self.fat)
        running_sum_fat = 0
        to_return_fat = fat_copy

        # Calculate the running sum of fat for each month
        for i in range(self.NMONTHS):
            running_sum_fat += fat_copy[i]
            to_return_fat[i] = running_sum_fat

        # Create a deep copy of the protein list
        protein_copy = copy.deepcopy(self.protein)
        running_sum_protein = 0
        to_return_protein = protein_copy

        # Calculate the running sum of protein for each month
        for i in range(self.NMONTHS):
            running_sum_protein += protein_copy[i]
            to_return_protein[i] = running_sum_protein

        # Validate if the data is in list format
        self.validate_if_list()

        # Return a new instance of the Food class with the running sum of the nutrients
        return Food(
            to_return_kcals,
            to_return_fat,
            to_return_protein,
            self.kcals_units,
            self.fat_units,
            self.protein_units,
        )

    def get_amount_used_other_food(self, other_fat_ratio, other_protein_ratio):
        """
        Running sum of the amount used of the other food each month.

        This function calculates the amount of stored food or outdoor growing that is
        used by biofuels and feed. It determines the amount of the other food used by
        taking the max amount used of the three nutrients, which is satisfied by a
        certain number of units of the other food. Surplus of the nutrients used is
        not used at all in the calculation.

        Args:
            other_fat_ratio (float): The ratio of fat in the other food
            other_protein_ratio (float): The ratio of protein in the other food

        Returns:
            Food: A Food object containing the amount of kcals, fat, and protein consumed
            each month

        Example:
            >>> food = Food(kcals=1000, fat=50, protein=30, kcals_units="kcal", fat_units="g", protein_units="g")
            >>> other_fat_ratio = 0.2
            >>> other_protein_ratio = 0.3
            >>> amount_consumed_list = food.get_amount_used_other_food(other_fat_ratio, other_protein_ratio)
        """

        # Ensure that the object is a list
        self.make_sure_is_a_list()

        # Validate the list
        self.validate_if_list()

        # Create a Food object with the ratio of fat and protein in the other food
        used_nutrient_ratio = Food(
            kcals=1,
            fat=other_fat_ratio,
            protein=other_protein_ratio,
            kcals_units="ratio",
            fat_units="ratio",
            protein_units="ratio",
        )

        # Create a Food object with zeros for kcals, fat, and protein for each month
        amount_consumed_list = Food(
            kcals=np.zeros(self.NMONTHS),
            fat=np.zeros(self.NMONTHS),
            protein=np.zeros(self.NMONTHS),
            kcals_units=self.kcals_units,
            fat_units=self.fat_units,
            protein_units=self.protein_units,
        )

        # Loop through each month and calculate the amount of the other food consumed
        for i in range(self.NMONTHS):
            demand_this_month = self.get_month(i)
            amount_consumed = self.get_consumed_amount(
                demand_this_month, used_nutrient_ratio
            )
            amount_consumed_list.kcals[i] = amount_consumed.kcals
            amount_consumed_list.fat[i] = amount_consumed.fat
            amount_consumed_list.protein[i] = amount_consumed.protein

        return amount_consumed_list

    def get_consumed_amount(self, demand_to_be_met, used_nutrient_ratio):
        """
        Returns the amount used of the demand_to_be_met a food with a given used_nutrient_ratio.
        The maximum nutrient used is used to determine the amount of the consumed
        food will be used.

        Args:
            demand_to_be_met (Food): A Food object representing the nutrient demand to be met
            used_nutrient_ratio (Food): A Food object representing the nutrient ratio of the food being consumed

        Returns:
            Food: A Food object representing the amount of food consumed to meet the nutrient demand

        Raises:
            AssertionError: If demand_to_be_met is a monthly list
            AssertionError: If used_nutrient_ratio fat or protein is less than or equal to 0
        """

        # Check if demand_to_be_met is not a monthly list
        assert not demand_to_be_met.is_list_monthly()

        # Check if used_nutrient_ratio fat and protein are greater than 0
        assert used_nutrient_ratio.fat > 0
        assert used_nutrient_ratio.protein > 0

        # Calculate the units of kcals, fat, and protein used to meet the nutrient demand
        kcals_units_used = demand_to_be_met.kcals
        fat_units_used = demand_to_be_met.fat / used_nutrient_ratio.fat
        protein_units_used = demand_to_be_met.protein / used_nutrient_ratio.protein

        # Determine the maximum units used to meet the nutrient demand
        max_units_used = max([kcals_units_used, fat_units_used, protein_units_used])

        # Return a Food object representing the amount of food consumed to meet the nutrient demand
        return Food(
            kcals=max_units_used * used_nutrient_ratio.kcals,
            fat=max_units_used * used_nutrient_ratio.fat,
            protein=max_units_used * used_nutrient_ratio.protein,
            kcals_units=demand_to_be_met.kcals_units,
            fat_units=demand_to_be_met.fat_units,
            protein_units=demand_to_be_met.protein_units,
        )

    def get_first_month(self):
        """
        Returns the nutrient values for the first month and converts the units from "each" to "per".
        Args:
            self: instance of the Food class
        Returns:
            dict: dictionary containing the nutrient values for the first month
        Raises:
            AssertionError: if the nutrient values are not in a list format
        """
        # Check if the nutrient values are in a list format
        assert self.is_list_monthly()

        # Return the nutrient values for the first month
        return self.get_month(0)

    def get_month(self, index):
        """
        Get the i month's nutrient values, and convert the units from "each" to "per".
        Args:
            index (int): The index of the month to retrieve nutrient values for.
        Returns:
            Food: A Food object containing the nutrient values for the specified month.
        """
        # Ensure that the list is monthly
        assert self.is_list_monthly()

        # Validate the list
        self.validate_if_list()

        # Create a new Food object with the nutrient values for the specified month
        food_at_month = Food(
            self.kcals[index],
            self.fat[index],
            self.protein[index],
            self.kcals_units,
            self.fat_units,
            self.protein_units,
        )

        # Convert the units from "each" to "per"
        food_at_month.set_units_from_list_to_element()

        # Return the Food object
        return food_at_month

    def get_min_all_months(self):
        """
        Creates a new Food object with the minimum nutrient values for each month.
        Args:
            self: The Food object to operate on.
        Returns:
            A new Food object with the minimum nutrient values for each month.
        """
        # Ensure that the object is a list
        self.make_sure_is_a_list()

        # Create a new Food object with the minimum nutrient values for each month
        min_all_months = Food(
            kcals=min(self.kcals),
            fat=min(self.fat),
            protein=min(self.protein),
            kcals_units=self.kcals_units,
            fat_units=self.fat_units,
            protein_units=self.protein_units,
        )

        # Set the units of the new object to be the same as the original object
        min_all_months.set_units_from_list_to_total()

        # Return the new object
        return min_all_months

    def get_max_all_months(self):
        """
        Returns a new Food object with the maximum nutrient values for each month.
        Args:
            self (Food): The Food object to find the maximum nutrient values for.
        Returns:
            Food: A new Food object with the maximum nutrient values for each month.
        """
        # Ensure that the object is a list
        self.make_sure_is_a_list()

        # Create a new Food object with the maximum nutrient values for each month
        max_all_months = Food(
            kcals=max(self.kcals),
            fat=max(self.fat),
            protein=max(self.protein),
            kcals_units=self.kcals_units,
            fat_units=self.fat_units,
            protein_units=self.protein_units,
        )

        # Set the units of the new Food object to total units
        max_all_months.set_units_from_list_to_total()

        # Return the new Food object
        return max_all_months

    def negative_values_to_zero(self):
        """
        Replaces negative values with zero for each month for all nutrients.
        If the food object is monthly, it replaces negative values for each month.
        If the food object is not monthly, it replaces negative values for the entire year.
        Also tests that the function worked by asserting that all values are greater than or equal to zero.

        Args:
            None

        Returns:
            Food: the relevant food object with negative values replaced
        """
        # Check if the food object is monthly
        if self.is_list_monthly():
            # Validate the food object
            self.validate_if_list()
            # Create a new food object with negative values replaced with zero
            zeroed_food = Food(
                kcals=np.where(self.kcals < 0, 0, self.kcals),
                fat=np.where(self.fat < 0, 0, self.fat),
                protein=np.where(self.protein < 0, 0, self.protein),
                kcals_units=self.kcals_units,
                fat_units=self.fat_units,
                protein_units=self.protein_units,
            )
        else:
            # Create a new food object with negative values replaced with zero
            zeroed_food = Food(
                kcals=0 if self.kcals < 0 else self.kcals,
                fat=0 if self.fat < 0 else self.fat,
                protein=0 if self.protein < 0 else self.protein,
                kcals_units=self.kcals_units,
                fat_units=self.fat_units,
                protein_units=self.protein_units,
            )

        # Assert that all values in the new food object are greater than or equal to zero
        assert zeroed_food.all_greater_than_or_equal_to_zero()

        # Return the new food object
        return zeroed_food

    def get_rounded_to_decimal(self, decimals):
        """
        Round the nutritional values of a food item to the nearest decimal place.

        Args:
            decimals (int): The number of decimal places to round to.

        Returns:
            Food: A new Food object with rounded nutritional values.

        Example:
            >>> food = Food(kcals=100.123, fat=5.678, protein=10.987, kcals_units='kcal',
            fat_units='g', protein_units='g')
            >>> rounded_food = food.get_rounded_to_decimal(1)
            >>> rounded_food.kcals
            100.1
            >>> rounded_food.fat
            5.7
            >>> rounded_food.protein
            11.0

        NOTE: This function is only implemented for lists at the moment.
        """

        # Make sure the food item is a list
        self.make_sure_is_a_list()

        # Round the nutritional values to the specified number of decimal places
        rounded = Food(
            kcals=np.round(self.kcals, decimals=decimals),
            fat=np.round(self.fat, decimals=decimals),
            protein=np.round(self.protein, decimals=decimals),
            kcals_units=self.kcals_units,
            fat_units=self.fat_units,
            protein_units=self.protein_units,
        )

        return rounded

    def replace_if_list_with_zeros_is_zero(self, list_with_zeros, replacement):
        """
        Replaces elements in a list with zeros with a specified replacement.

        Args:
            list_with_zeros (Food list): A list that has zeros in it.
            replacement (Food list, Food, or number): Thing used to replace the elements.

        Returns:
            Food: A copy of the original list with places where list_with_zeros is zero replaced with replacement.

        Raises:
            AssertionError: If the length of list_with_zeros is not equal to the length of the original list.
            AssertionError: If the units of replacement are not the same as the units of the original list.

        Example:
            >>> original_list = Food(kcals=[1005, 693, 0, 532, 786], fat=[10, 20, 0, 30, 40],
            protein=[5, 10, 0, 15, 20])
            >>> list_with_zeros = Food(kcals=[0, 1, 3, 0, 5], fat=[0, 1, 3, 0, 5], protein=[0, 1, 3, 0, 5])
            >>> replacement = Food(kcals=[101, 62, 23, 3, 0], fat=[1, 2, 3, 4, 5], protein=[10, 20, 30, 40, 50])
            >>> processed_list = original_list.replace_if_list_with_zeros_is_zero(list_with_zeros, replacement)
            >>> print(processed_list)
            kcals: [101 693   0   3 786], fat: [1 20 0 4 40], protein: [10 20 0 40 20]

        """
        # Ensure that both lists are actually lists
        self.make_sure_is_a_list()
        list_with_zeros.make_sure_is_a_list()

        # Ensure that the length of the list with zeros is equal to the length of the original list
        assert list_with_zeros.NMONTHS == self.NMONTHS

        # Ensure that the units of replacement are the same as the units of the original list
        if isinstance(replacement, Food):
            if replacement.is_list_monthly():
                assert self.NMONTHS == replacement.NMONTHS
                assert self.get_units() == replacement.get_units()
            else:
                assert self.get_units() == replacement.get_units_from_element_to_list()

        # Replace the elements in the list with zeros with the specified replacement
        if isinstance(replacement, Food):
            # Replacement specified per nutrient
            processed_list_kcals = np.where(
                list_with_zeros.kcals == 0,
                replacement.kcals,
                self.kcals,
            )

            processed_list_fat = np.where(
                list_with_zeros.fat == 0,
                replacement.fat,
                self.fat,
            )

            processed_list_protein = np.where(
                list_with_zeros.protein == 0,
                replacement.protein,
                self.protein,
            )
        else:
            # Replacement not specified per nutrient
            processed_list_kcals = np.where(
                list_with_zeros.kcals == 0,
                replacement,
                self.kcals,
            )

            processed_list_fat = np.where(
                list_with_zeros.fat == 0,
                replacement,
                self.fat,
            )

            processed_list_protein = np.where(
                list_with_zeros.protein == 0,
                replacement,
                self.protein,
            )

        # Create a new Food object with the processed list
        processed_list = Food(
            kcals=processed_list_kcals,
            fat=processed_list_fat,
            protein=processed_list_protein,
            kcals_units=self.kcals_units,
            fat_units=self.fat_units,
            protein_units=self.protein_units,
        )

        return processed_list

    def set_to_zero_after_month(self, month):
        """
        Set all values after the given month to zero.
        Args:
            month (int): The month after which all values should be set to zero.
        Returns:
            None
        """

        # Ensure that the object is a list
        self.make_sure_is_a_list()

        # Validate if the object is a list
        self.validate_if_list()

        # Set all values after the given month to zero
        self.kcals[month:] = 0
        self.fat[month:] = 0
        self.protein[month:] = 0<|MERGE_RESOLUTION|>--- conflicted
+++ resolved
@@ -424,7 +424,6 @@
             None
         """
         # Check if kcals is a list or numpy array
-<<<<<<< HEAD
         assert not isinstance(self.kcals, list) and not isinstance(
             self.kcals, np.ndarray
         )
@@ -434,14 +433,6 @@
         assert not isinstance(self.protein, list) and not isinstance(
             self.protein, np.ndarray
         )
-=======
-        assert not isinstance(self.kcals, list) and not isinstance(self.kcals, np.ndarray)
-        # Check if fat is a list or numpy array
-        assert not isinstance(self.fat, list) and not isinstance(self.fat, np.ndarray)
-        # Check if protein is a list or numpy array
-        assert not isinstance(self.protein, list) and not isinstance(self.protein, np.ndarray)
->>>>>>> d7edcec9
-
     def make_sure_is_a_list(self):
         """
         This function checks if the food nutrients are in the form of a list and throws an error if not.
