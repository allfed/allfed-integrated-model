--- conflicted
+++ resolved
@@ -169,26 +169,7 @@
         Object containing the nutrition ratio for the animal type
 
     """
-<<<<<<< HEAD
-
-    def __init__(
-        self,
-        animal_type,
-        animal_species,
-        population,
-        slaughter,
-        animal_function,
-        feed_LSU,
-        digestion_type,
-        approximate_feed_conversion,
-        digestion_efficiency=0.5,
-        carb_requirement=-1,
-        protein_requirement=-1,
-        fat_requirement=-1,
-    ):
-=======
     def __init__(self, animal_type, animal_species, population, slaughter, animal_function, feed_LSU, digestion_type, approximate_feed_conversion, digestion_efficiency_grass = 0.6, digestion_efficiency_feed = 0.8, carb_requirement=-1, protein_requirement=-1, fat_requirement=-1):
->>>>>>> f9b50fb3
         # basic attributes
         self.animal_type = animal_type
         self.animal_species = animal_species
@@ -206,22 +187,10 @@
         self.feed_LSU = feed_LSU
         self.LSU_factor = 1 # default value gets set at init. In most scenarios this will be overwritten by "set_LSU_factor" function
         self.digestion_type = digestion_type
-<<<<<<< HEAD
-        self.approximate_feed_conversion = approximate_feed_conversion  # note this only used for ranking the efficiency, not used for calculating the feed required
-        self.digestion_efficiency = digestion_efficiency  # this is the conversion from gross energy to net energy
-        self.feed_balance = (
-            self.feed_required_per_month_species()
-        )  # this is the feed required per month for the species
-        self.population_fed = 0  # a variable to store the number of animals fed this month, overwritten and not a list (useful for handling the case where animals are fed more than once per month (i.e a ruminent eats grass and grain))
-        self.population_starving_pre_slaughter = (
-            []
-        )  # will be appended to, population - population fed each month.
-=======
         self.approximate_feed_conversion = approximate_feed_conversion # note this only used for ranking the efficiency, not used for calculating the feed required
         self.digestion_efficiency = {"grass":digestion_efficiency_grass, "feed":digestion_efficiency_feed } # this is the conversion from gross energy to net energy
         self.population_fed = 0 # a variable to store the number of animals fed this month, overwritten and not a list (useful for handling the case where animals are fed more than once per month (i.e a ruminent eats grass and grain))
         self.population_starving_pre_slaughter = [] # will be appended to, population - population fed each month.
->>>>>>> f9b50fb3
         self.population_starving_month = []
 
         # slaughtering attributes
@@ -453,53 +422,14 @@
         # NRAE Prod. Anim., 2021, 34 (2), 139e-160e
         # https://productions-animales.org/article/view/4855/17716
 
-<<<<<<< HEAD
-        # consider adopting their method for a finer grain analysis if required.
-        # probably over-estimates the energy required for chickens...
-
-        one_year_NEt = 29000  # Mcal per year #NEt = Net Energy Total for maintenance
-
-=======
         one_year_NEt =  29000 # MJ per year NEt = Net Energy Total (MJ/year)
         
->>>>>>> f9b50fb3
         # one billion kcals is the default unit for the food object
         # 1*10^9 kcal = 1 billion kcal = 1*10^6 Mcal
         
 
         
         # convert to billion kcals
-<<<<<<< HEAD
-        one_LSU_monthly_billion_kcal = (
-            (one_year_NEt / 12) / 4.187 * 1000 / 1e9
-        )  # 12 months ina  year, 4.187 to convert to kcal, 1000 to convert to kcal from Mcal
-
-        return self.feed_LSU * one_LSU_monthly_billion_kcal
-
-    def feed_required_per_month_individual(self):
-        # function to calculate the total feed for this month for the species
-        #     (defaults to billion kcals, thousand tons monthly fat, thousand tons monthly protein)
-        # protein and fat is not currently used
-        # uses the net energy required per month function and the digestion efficiency
-        return Food(
-            self.net_energy_required_per_month() / self.digestion_efficiency, -1, -1
-        )
-
-    def feed_required_per_month_species(self):
-        # function to calculate the total feed for this month for the species
-        #     (defaults to billion kcals, thousand tons monthly fat, thousand tons monthly protein)
-        # protein and fat is not currently used
-        # uses the net energy required per month function and the digestion efficiency
-        return Food(
-            self.net_energy_required_per_month()
-            / self.digestion_efficiency
-            * self.current_population,
-            -1,
-            -1,
-        )
-
-    def reset_feed_balance(self):
-=======
         one_LSU_monthly_billion_kcal = ( (one_year_NEt / 12) / 4.187 ) * 1000 / 1e9 # 12 months ina  year, 4.187 to convert to kcal, 1000 to convert to kcal from Mcal
         return self.feed_LSU * one_LSU_monthly_billion_kcal * self.LSU_factor 
 
@@ -512,20 +442,14 @@
 
 
     def reset_NE_balance(self):
->>>>>>> f9b50fb3
         """
         This function resets the feed balance to the feed required per month for the species
         Needs to be run before feeding the animals each month.
 
         """
-<<<<<<< HEAD
-        self.feed_balance = (
-            self.feed_required_per_month_species()
-        )  # this is the feed required per month for the species
-=======
         self.NE_balance = Food(self.net_energy_required_per_species() ,0,0)# this is the feed required per month for the species
->>>>>>> f9b50fb3
-
+
+    
     def feed_the_species(self, food_input):
         """
         Main function to feed the species
@@ -555,10 +479,7 @@
         """
 
         # function to feed the species
-<<<<<<< HEAD
-=======
         NE_required = self.NE_balance.kcals
->>>>>>> f9b50fb3
 
         if NE_required == 0:
             # no food required
@@ -574,25 +495,14 @@
                 # whole population is fed
                 self.population_fed = self.current_population
                 # update the food object
-<<<<<<< HEAD
-                food_input.kcals -= self.feed_balance.kcals
-                self.feed_balance = Food(0, 0, 0)
-=======
                 NE_in_food -= NE_required
                 self.NE_balance = Food(0,0,0)
                 food_input.kcals = NE_in_food/DI_for_species
->>>>>>> f9b50fb3
 
             else:
                 # not enough food to feed the whole population
                 # calculate the number of animals that can be fed
-<<<<<<< HEAD
-                self.population_fed = round(
-                    food_input.kcals / self.feed_balance.kcals * self.current_population
-                )
-=======
                 self.population_fed = round(NE_in_food / NE_required * self.current_population)
->>>>>>> f9b50fb3
                 # update the food object
                 NE_required -= NE_in_food
                 food_input.kcals = 0
@@ -913,8 +823,6 @@
         )
     return
 
-<<<<<<< HEAD
-=======
 def update_animal_objects_LSU_factor(animal_list,country_object):
     """
     This function updates the animal objects with the LSU factors
@@ -936,7 +844,6 @@
     for animal in animal_list:
         animal.set_LSU_attributes(country_object)
     return
->>>>>>> f9b50fb3
 
 def food_conversion():
     # convert food to animal feed
@@ -965,12 +872,6 @@
 
     return Food(billion_kcals, -1, -1)
 
-<<<<<<< HEAD
-=======
-    # add the food objects together (EXAMPLE)
-    feed = example_food1 + example_food2
-    feed.type = "feed"
->>>>>>> f9b50fb3
 
 def available_grass(billion_kcals):
     """
@@ -993,12 +894,7 @@
     # units idealy in billion kcal
     # all imports should be in GE, gross energy
     # calacuklation of NE is done in the feed animals function
-<<<<<<< HEAD
     grass = Food(billion_kcals, -1, -1)
-=======
-    grass=Food(000,-1,-1)
-    grass.type="grass"
->>>>>>> f9b50fb3
 
     return grass
 
@@ -1017,13 +913,8 @@
 
     # reset the feed balance
     for animal in animal_list:
-<<<<<<< HEAD
-        animal.reset_feed_balance()
-
-=======
         animal.reset_NE_balance()
     
->>>>>>> f9b50fb3
     # feed the ruminants grass
     for ruminant in ruminants:
         # print(f"trying to feed grass to " + milk_animal.animal_type)
@@ -1651,12 +1542,7 @@
 
     # THIS month for loop won't reallt exist here, i will be called in a loop somewhere else
     # this is required as the I/O needs to interact with the rest of the model each month
-<<<<<<< HEAD
     for month in range(0, months_to_run):
-=======
-    for month in range(0,months_to_run):
-        
->>>>>>> f9b50fb3
         set_current_populations(all_animals)
 
         ## THESE FEED OBJECTS WILL BE PASSED IN ####
