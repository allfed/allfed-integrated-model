--- conflicted
+++ resolved
@@ -1,8 +1,4 @@
 """
-<<<<<<< HEAD
-=======
-
->>>>>>> 0789744a
 Convert optimizer output to numpy arrays in order to later interpret and validate them
 
 Created on Tue Jul 22
@@ -321,13 +317,9 @@
         assert (
             np.round(difference, decimals) == 0
         ).all(), """ERROR: Immediate
-<<<<<<< HEAD
              and new stored sources do not add up to the sources of outdoor crops
              and stored food"""
-=======
-            and new stored sources do not add up to the sources of outdoor crops
-            and stored food"""
->>>>>>> 0789744a
+
         billions_fed_outdoor_crops_kcals = np.array(
             self.to_monthly_list(
                 crops_food_eaten_no_relocation,
