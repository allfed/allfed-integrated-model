--- conflicted
+++ resolved
@@ -351,11 +351,7 @@
         )
 
     @staticmethod
-<<<<<<< HEAD
-    def assert_population_not_increasing(meat_dictionary, epsilon=1e-3, round=None):
-=======
     def assert_population_not_increasing(meat_dictionary, epsilon=1e-1, round=None):
->>>>>>> ccd5cec6
         """
         Checks that the animal populations are never increasing with time (currently
         the condition is considered satisfied if it is met to within 10%)
