"""
Optimizer Model
In this model, we estimate the macronutrient production allocated optimally
over time including models for traditional and resilient foods.
"""
import pulp
<<<<<<< HEAD
import numpy as np
from pulp import LpMaximize, LpMinimize, LpProblem, LpVariable, LpConstraint
=======
from pulp import LpMaximize, LpMinimize, LpProblem, LpVariable
>>>>>>> 6cca53af


class Optimizer:
    def __init__(self, single_valued_constants, time_consts):
        """
        Initializes an instance of the Optimizer class with the given constants.

        Args:
            single_valued_constants (dict): A dictionary containing single-valued constants.
            time_consts (dict): A dictionary containing time constants.

        Returns:
            None
        """
        # Set the single-valued constants and time constants as instance variables
        self.single_valued_constants = single_valued_constants
        self.time_consts = time_consts

        # Set the number of months as an instance variable
        self.NMONTHS = single_valued_constants["NMONTHS"]

        # Load the variable names and prefixes as instance variables
        self.initial_variables = self.load_variable_names_and_prefixes()

    def optimize_nonhuman_consumption(self, single_valued_constants, time_consts):
        variables = self.initial_variables.copy()
        # Create the model to optimize
        model = LpProblem(name="optimization_animals", sense=LpMaximize)

        resource_constants = {
            "ADD_SEAWEED": {
                "prefixes": self.seaweed_prefixes,
                "function": self.add_seaweed_to_model,
            },
            "ADD_OUTDOOR_GROWING": {
                "prefixes": self.crops_food_prefixes,
                "function": self.add_outdoor_crops_to_model,
            },
            "ADD_STORED_FOOD": {
                "prefixes": self.stored_food_prefixes,
                "function": self.add_stored_food_to_model,
            },
            "ADD_CULLED_MEAT": {
                "prefixes": self.culled_meat_prefixes,
                "function": self.add_culled_meat_to_model,
            },
            "ADD_METHANE_SCP": {
                "prefixes": self.methane_scp_prefixes,
                "function": self.add_methane_scp_to_model,
            },
            "ADD_CELLULOSIC_SUGAR": {
                "prefixes": self.cell_sugar_prefixes,
                "function": self.add_cellulosic_sugar_to_model,
            },
        }

        (
            model,
            variables,
            maximize_constraints,
        ) = self.add_variables_and_constraints_to_model(
            model, variables, resource_constants, single_valued_constants
        )

    def optimize_to_humans(self, single_valued_constants, time_consts):
        """
        This function optimizes the model to maximize the amount of food produced for humans.
        Args:
            single_valued_constants (dict): A dictionary containing single-valued constants
            time_consts (dict): A dictionary containing time-related constants

        Returns:
            tuple: A tuple containing the following:
                - model (LpProblem): The model to optimize
                - variables (dict): A dictionary containing the variables in the model
                - maximize_constraints (list): A list of constraints to maximize

        """

        # Create the model to optimize
        model = LpProblem(name="optimization_nutrition", sense=LpMaximize)

        # Create a copy of the initial variables
        variables = self.initial_variables.copy()

        # Define the resource constants
        resource_constants = {
            "ADD_SEAWEED": {
                "prefixes": self.seaweed_prefixes,
                "function": self.add_seaweed_to_model,
            },
            "ADD_OUTDOOR_GROWING": {
                "prefixes": self.crops_food_prefixes,
                "function": self.add_outdoor_crops_to_model,
            },
            "ADD_STORED_FOOD": {
                "prefixes": self.stored_food_prefixes,
                "function": self.add_stored_food_to_model,
            },
            "ADD_CULLED_MEAT": {
                "prefixes": self.culled_meat_prefixes,
                "function": self.add_culled_meat_to_model,
            },
            "ADD_METHANE_SCP": {
                "prefixes": self.methane_scp_prefixes,
                "function": self.add_methane_scp_to_model,
            },
            "ADD_CELLULOSIC_SUGAR": {
                "prefixes": self.cell_sugar_prefixes,
                "function": self.add_cellulosic_sugar_to_model,
            },
        }

        # Add variables and constraints to the model
        NMONTHS = single_valued_constants["NMONTHS"]
        (
            model,
            variables,
            maximize_constraints,
        ) = self.add_variables_and_constraints_to_model(
            model, variables, resource_constants, single_valued_constants
        )

        # Run optimizations to maximize food production for humans
        self.run_optimizations_to_humans(model, variables, single_valued_constants)

        # Return the model, variables, maximize_constraints, single_valued_constants, and time_consts
        return (
            model,
            variables,
            maximize_constraints,
            single_valued_constants,
            time_consts,
        )

    def add_variables_and_constraints_to_model(
        self, model, variables, resource_constants, single_valued_constants
    ):
        """
        This function is utilized for adding variables and constraints to a given optimization model. It operates on resource constants and single valued constants.

        ### Parameters:

        - `model`: A PULP linear programming model object. This model should be already defined but may be in need of decision variables, objective function, and constraints.
        - `variables`: A dictionary object storing decision variables of the model.
        - `resource_constants`: A dictionary object, where each item includes information about a resource, including the prefixes and function for variable and constraint generation.
        - `single_valued_constants`: A dictionary object consisting of constant parameters used throughout the optimization process.

        ### Behavior:

        The function operates in two major steps:

        - First, it loops through each resource in `resource_constants`. If the corresponding key in `single_valued_constants` is set to True, it generates and adds new variables based on the resource prefixes. It then generates and adds constraints to the model for each month in the time horizon (from 0 to NMONTHS), using the function provided with each resource.
        - After adding all resource-based variables and constraints, the function adds objectives to the model for each month in the time horizon. These objectives are added to the `maximize_constraints` list, which is only used for validation.

        The function concludes by adding the objective function (stored under the "objective_function" key in the `variables` dictionary) to the model.

        ### Returns:

        This function returns three outputs:

        - `model`: The updated PULP model after adding the variables, constraints, and the objective function.
        - `variables`: The updated dictionary of variables after the function has added new variables.
        - `maximize_constraints`: A list of the objective functions added to the model, used for validation purposes.
        """

        for key, resource in resource_constants.items():
            if single_valued_constants[key]:
                prefixes = resource["prefixes"]
                func = resource["function"]
                variables = self.add_variable_from_prefixes(variables, prefixes)
                for month in range(0, self.NMONTHS):
                    conditions = func(month, variables)
                    model = self.add_conditions_to_model(model, month, conditions)

        maximize_constraints = []  # used only for validation
        for month in range(0, self.NMONTHS):
            [model, variables, maximize_constraints] = self.add_objectives_to_model(
                model, variables, month, maximize_constraints
            )
        model += variables["objective_function"]

        return model, variables, maximize_constraints

    def run_optimizations_to_humans(self, model, variables, single_valued_constants):
        """
        This function is part of a resource allocation system aiming to model systems which minimize starvation.

        The function executes a series of optimization steps. After solving the initial model, it performs several more rounds of optimization, each with added constraints based on the results of the previous round.

        Here's a brief overview of the operations it performs:

        - It first solves the initial model and asserts that the optimization was successful.
        - It then constrains the next optimization to have the same minimum starvation as the previous optimization.
        - If the first optimization was successful, it optimizes the best food consumption that goes to humans.
        - After that, it constrains the next optimization to have the same total resilient foods in feed as the previous optimization.
        - If the first optimization was successful and if food storage between years is allowed, it further optimizes to reduce fluctuations in food distribution.

        Args:
            self : The optimizer object.
            model : A PULP linear programming model object. This model should be already defined and configured.
            variables : A dictionary containing the variables used in the optimization.
            single_valued_constants: A dictionary of constant parameters that are used throughout the optimization process.

        """
        # Set this to True to print PULP messages
        PRINT_PULP_MESSAGES = False

        # Solve the initial model
        status = model.solve(
            pulp.PULP_CBC_CMD(gapRel=0.0001, msg=PRINT_PULP_MESSAGES, fracGap=0.001)
        )

        # Assert that the optimization was successful
        ASSERT_SUCCESSFUL_OPTIMIZATION = True
        if ASSERT_SUCCESSFUL_OPTIMIZATION:
            assert status == 1, "ERROR: OPTIMIZATION FAILED!"

        # Constrain the next optimization to have the same minimum starvation as the previous optimization
        (
            model,
            variables,
        ) = self.constrain_next_optimization_to_have_same_minimum_starvation(
            model, variables
        )

        # If the first optimization was successful, optimize the best food consumption that goes to humans
        if status == 1:
            model, variables = self.optimize_best_food_consumption_to_go_to_humans(
                model,
                variables,
                ASSERT_SUCCESSFUL_OPTIMIZATION,
                single_valued_constants,
            )

        # Constrain the next optimization to have the same total resilient foods in feed as the previous optimization
        (
            model,
            variables,
        ) = self.constrain_next_optimization_to_have_same_total_resilient_foods_in_feed(
            model, variables
        )

        # If the first optimization was successful and if food storage between years is allowed, further optimize to reduce fluctuations in food distribution
        if status == 1 and self.single_valued_constants["STORE_FOOD_BETWEEN_YEARS"]:
            model, variables = self.reduce_fluctuations_with_a_final_optimization(
                model,
                variables,
                ASSERT_SUCCESSFUL_OPTIMIZATION,
                single_valued_constants,
            )

    def constrain_next_optimization_to_have_same_total_resilient_foods_in_feed(
        self, model_max_to_humans, variables
    ):
        """
        Constrains the next optimization to have the same total resilient foods in feed as the previous optimization.
        Args:
            model_max_to_humans (tuple): A tuple containing the model and the maximizer string.
            variables (dict): A dictionary containing the variables used in the optimization.

        Returns:
            tuple: A tuple containing the updated model and variables.
        """
        # Initialize variables
        scp_sum = 0
        cell_sugar_sum = 0
        seaweed_sum = 0
        total_feed_biofuel_variable_for_constraint = 0
        maximizer_string = "Crops_And_Stored_Food_Optimization_Averaged_Objective"

        # Loop through each month
        for month in range(0, self.NMONTHS):
            # Calculate the sum of methane_scp_feed and methane_scp_biofuel
            scp_sum = (
                variables["methane_scp_feed"][month].varValue
                + variables["methane_scp_biofuel"][month].varValue
                if hasattr(variables["methane_scp_feed"][month], "varValue")
                else 0
            )
            # Calculate the sum of cellulosic_sugar_feed and cellulosic_sugar_biofuel
            cell_sugar_sum = (
                variables["cellulosic_sugar_feed"][month].varValue
                + variables["cellulosic_sugar_biofuel"][month].varValue
                if hasattr(variables["cellulosic_sugar_feed"][month], "varValue")
                else 0
            )
            # Calculate the sum of seaweed_feed and seaweed_biofuel
            seaweed_sum = (
                variables["seaweed_feed"][month].varValue
                + variables["seaweed_biofuel"][month].varValue
                if hasattr(variables["seaweed_feed"][month], "varValue")
                else 0
            )
            # Calculate the total feed biofuel variable for constraint
            total_feed_biofuel_variable_for_constraint += (
                variables["methane_scp_feed"][month]
                + variables["methane_scp_biofuel"][month]
                + variables["cellulosic_sugar_feed"][month]
                + variables["cellulosic_sugar_biofuel"][month]
                + variables["seaweed_feed"][month]
                + variables["seaweed_biofuel"][month]
            ) / self.NMONTHS >= (
                scp_sum + cell_sugar_sum + seaweed_sum
            ) / self.NMONTHS * 0.9999

        # Add the constraint to the model
        model_max_to_humans += (
            variables["objective_function_best_to_humans"]
            <= total_feed_biofuel_variable_for_constraint,
            maximizer_string,
        )

        return model_max_to_humans, variables

    def add_conditions_to_model(self, model, month, conditions):
        """
        Adds conditions to a given model for a given month.

        Args:
            model (Pulp ): The model to which the conditions will be added.
            month (str): The month for which the conditions will be added.
            conditions (dict): A dictionary containing the conditions to be added to the model.

        Returns:
            LpProblem: The updated model with the added conditions.

        Example:
            >>> model = LpProblem(name="optimization_animals", sense=LpMaximize)
            >>> conditions = {'condition1': 'x > 0', 'condition2': 'y < 10'}
            >>> updated_model = add_conditions_to_model(model, 'January', conditions)
        """
        # Iterate over the conditions and add them to the model
        for prefix, condition in conditions.items():
            # Create a constraint with the given condition and a name based on the prefix and month
            constraint = (condition, f"{prefix}_{month}_Constraint")
            # Add the constraint to the model
            model += constraint

        # Return the updated model
        return model

    def load_variable_names_and_prefixes(self):
        """
        This function initializes a dictionary of variable names and prefixes, and returns it.
        Args:
            self: instance of the Optimizer class
        Returns:
            variables (dict): a dictionary containing variable names and prefixes
        """
        variables = {}

        # Add objective function variable to the dictionary
        variables["objective_function"] = LpVariable(
            name="Least_Humans_Fed_Any_Month", lowBound=0
        )

        # Initialize prefixes for different types of variables
        self.stored_food_prefixes = [
            "Stored_Food_Start",
            "Stored_Food_End",
            "Stored_Food_To_Humans",
            "Stored_Food_Feed",
            "Stored_Food_Biofuel",
        ]
        self.methane_scp_prefixes = [
            "Methane_SCP_To_Humans",
            "Methane_SCP_Feed",
            "Methane_SCP_Biofuel",
        ]
        self.cell_sugar_prefixes = [
            "Cellulosic_Sugar_To_Humans",
            "Cellulosic_Sugar_Feed",
            "Cellulosic_Sugar_Biofuel",
        ]
        self.culled_meat_prefixes = [
            "Culled_Meat_Start",
            "Culled_Meat_End",
            "Culled_Meat_Eaten",
        ]
        self.crops_food_prefixes = [
            "Crops_Food_Storage",
            "Crops_Food_Eaten",
            "Crops_Food_Eaten_Fat",
            "Crops_Food_Eaten_Protein",
            "Crops_Food_To_Humans",
            "Crops_Food_Feed",
            "Crops_Food_Biofuel",
            "Crops_Food_To_Humans_Fat",
            "Crops_Food_Feed_Fat",
            "Crops_Food_Biofuel_Fat",
            "Crops_Food_To_Humans_Protein",
            "Crops_Food_Feed_Protein",
            "Crops_Food_Biofuel_Protein",
        ]
        self.seaweed_prefixes = [
            "Seaweed_Wet_On_Farm",
            "Seaweed_To_Humans",
            "Seaweed_Feed",
            "Seaweed_Biofuel",
            "Used_Area",
        ]

        # Combine all prefixes into a nested list
        nested_list = [
            self.stored_food_prefixes,
            self.methane_scp_prefixes,
            self.cell_sugar_prefixes,
            self.culled_meat_prefixes,
            self.crops_food_prefixes,
            self.seaweed_prefixes,
        ]

        # Flatten the nested list
        flattened_list = [item for sublist in nested_list for item in sublist]

        # Add all variable names to the dictionary with initial values of 0 for each month
        for camel_case_variable_name in flattened_list:
            # these will be overwritten if the variable is used
            variables[camel_case_variable_name.lower()] = [0] * self.NMONTHS

        # Add consumed_kcals, consumed_fat, and consumed_protein variables to the dictionary with initial values of 0 for each month
        variables["consumed_kcals"] = [0] * self.NMONTHS
        variables["consumed_fat"] = [0] * self.NMONTHS
        variables["consumed_protein"] = [0] * self.NMONTHS

        # Return the dictionary of variable names and prefixes
        return variables

    def optimize_best_food_consumption_to_go_to_humans(
        self,
        model,
        variables,
        ASSERT_SUCCESSFUL_OPTIMIZATION,
        single_valued_constants,
    ):
        """
        This function optimizes the amount of food to be allocated to humans while ensuring that the minimum demands for feed and biofuel are met.
        Args:
            self: instance of the Optimizer class
            model: the model to be optimized
            variables: dictionary of variables used in the model
            ASSERT_SUCCESSFUL_OPTIMIZATION: assertion to check if optimization was successful
            single_valued_constants: dictionary of constants used in the model
        Returns:
            tuple: a tuple containing the optimized model and the updated variables dictionary
        """

        # Create a copy of the model to optimize
        model_max_to_humans = model

        # Set the optimization sense to maximize
        model_max_to_humans.sense = LpMaximize

        # Create a variable to represent the objective function
        variables["objective_function_best_to_humans"] = LpVariable(
            name="TO_HUMANS_OBJECTIVE", lowBound=0
        )

        # Create a string to represent the maximizer
        maximizer_string = "Crops_And_Stored_Food_Optimization_Averaged"

        # Calculate the total feed and biofuel variable
        total_feed_biofuel_variable = 0
        for month in range(0, self.NMONTHS):
            total_feed_biofuel_variable += (
                variables["methane_scp_feed"][month]
                + variables["methane_scp_biofuel"][month]
                + variables["cellulosic_sugar_feed"][month]
                + variables["cellulosic_sugar_biofuel"][month]
                + variables["seaweed_feed"][month]
                + variables["seaweed_biofuel"][month]
            ) / self.NMONTHS

        # Add the objective function to the model
        model_max_to_humans += (
            variables["objective_function_best_to_humans"]
            <= total_feed_biofuel_variable,
            maximizer_string,
        )

        # Set the objective of the model to the objective function variable
        model_max_to_humans.setObjective(variables["objective_function_best_to_humans"])

        # Solve the model using the PULP_CBC_CMD solver
        status = model_max_to_humans.solve(
            pulp.PULP_CBC_CMD(gapRel=0.0001, msg=True, fracGap=0.001)
        )

        # Check if optimization was successful
        assert status == 1, "ERROR: OPTIMIZATION FAILED!"

        # Return the optimized model and updated variables dictionary
        return model_max_to_humans, variables

    def reduce_fluctuations_with_a_final_optimization(
        self,
        model,
        variables,
        ASSERT_SUCCESSFUL_OPTIMIZATION,
        single_valued_constants,
    ):
        """
        Optimize the smoothing objective function to reduce fluctuations in the model.

        Args:
            model (pulp.LpProblem): The model to optimize.
            variables (dict): A dictionary of variables used in the model.
            ASSERT_SUCCESSFUL_OPTIMIZATION (bool): A flag to assert if optimization was successful.
            single_valued_constants (dict): A dictionary of constants used in the model.

        Returns:
            tuple: A tuple containing the optimized model and the updated variables dictionary.
        """

        # Create a copy of the model to optimize
        model_smoothing = model.copy()

        # Set the sense of the model to minimize
        model_smoothing.sense = LpMinimize

        # Create a variable for the smoothing objective function
        smoothing_obj = LpVariable(name="SMOOTHING_OBJECTIVE", lowBound=0)

        # Add the smoothing objective function to the variables dictionary
        variables["objective_function_smoothing"] = smoothing_obj

        # Add constraints for culled meat eaten
        for month in range(self.NMONTHS):
            if single_valued_constants["ADD_CULLED_MEAT"]:
                constraint_name = f"Smoothing_Culled_{month}_Objective_Constraint"

                # Add positive constraint for culled meat eaten
                model_smoothing += (
                    smoothing_obj >= variables["culled_meat_eaten"][month] * 0.9999,
                    constraint_name + "_Pos",
                )

                # Add negative constraint for culled meat eaten
                model_smoothing += (
                    smoothing_obj >= -variables["culled_meat_eaten"][month] * 0.9999,
                    constraint_name + "_Neg",
                )

        # Add constraints for stored food to humans
        for month in range(3, self.NMONTHS):
            if single_valued_constants["ADD_STORED_FOOD"]:
                constraint_name = f"Smoothing_Stored_{month}_Objective_Constraint"

                # Add positive constraint for stored food to humans
                model_smoothing += (
                    smoothing_obj >= variables["stored_food_to_humans"][month] * 0.9999,
                    constraint_name + "_Pos",
                )

        # Set the objective of the model to the smoothing objective function
        model_smoothing.setObjective(smoothing_obj)

        # Solve the model using the PULP_CBC_CMD solver
        status = model_smoothing.solve(
            pulp.PULP_CBC_CMD(gapRel=0.0001, msg=False, fracGap=0.001)
        )

        # Assert if optimization was successful
        if ASSERT_SUCCESSFUL_OPTIMIZATION:
            assert status == 1, "ERROR: OPTIMIZATION FAILED!"

        # Return the optimized model and the updated variables dictionary
        return model_smoothing, variables

    def constrain_next_optimization_to_have_same_minimum_starvation(
        self, model, variables
    ):
        """
        This function constrains the next optimization to have the same minimum starvation
        as the previous optimization. It does this by setting the minimum value to the
        previous optimization value and ensuring that consumed_kcals meets this value each month.

        Args:
            self (Optimizer): The Optimizer object.
            model (pulp.LpProblem): The optimization model.
            variables (dict): A dictionary of variables used in the optimization.

        Returns:
            tuple: A tuple containing the updated optimization model and variables.

        Example:
            >>> model, variables = constrain_next_optimization_to_have_same_minimum_starvation(
            ...     self, model, variables
            ... )
        """

        # Set min_value to the previous optimization value and make sure consumed_kcals meets this value each month
        min_value = (
            model.objective.value() * 0.9999
        )  # reach almost the same as objective, but allow for small rounding error if needed

        # Add the constraint for consumed_kcals each month
        for month in range(0, self.NMONTHS):
            maximizer_string = (
                "Old_Objective_Month_" + str(month) + "_Objective_Constraint"
            )

            model += (
                min_value <= variables["consumed_kcals"][month],
                maximizer_string,
            )

            # Add the constraint for consumed_fat each month if INCLUDE_FAT is True
            if self.single_valued_constants["inputs"]["INCLUDE_FAT"]:
                maximizer_string = (
                    "Old_Fat_Objective_Month_" + str(month) + "_Objective_Constraint"
                )

                model += (
                    variables["objective_function"] <= variables["consumed_fat"][month],
                    maximizer_string,
                )

            # Add the constraint for consumed_protein each month if INCLUDE_PROTEIN is True
            if self.single_valued_constants["inputs"]["INCLUDE_PROTEIN"]:
                maximizer_string = (
                    "Old_Protein_Objective_Month_"
                    + str(month)
                    + "_Objective_Constraint"
                )

                model += (
                    variables["objective_function"]
                    <= variables["consumed_protein"][month],
                    maximizer_string,
                )

        return model, variables

    def create_lp_variables(self, prefix, month):
        """
        Create a pulp variable with a given prefix and month.
        Args:
            prefix (str): A string prefix for the variable name.
            month (int): An integer representing the month for the variable name.
        Returns:
            pulp.LpVariable: A pulp variable with a given name and lower bound of 0.
        """
        # Create a variable name based on the prefix and month.
        variable_name = f"{prefix}_Month_{month}_Variable"

        # Create a pulp variable with the given name and lower bound of 0.
        return LpVariable(variable_name, lowBound=0)

    def add_constraints(self, model, month, condition, prefix):
        """
        Adds a constraint to the given model based on the given condition, month, and prefix.
        Args:
            model (Model): The model to which the constraint will be added.
            month (str): The month to which the constraint applies.
            condition (str): The condition that the constraint enforces.
            prefix (str): The prefix to use in the constraint name.
        Returns:
            Model: The updated model with the added constraint.
        """
        # Create the constraint using the given condition and prefix
        constraint = (condition, f"{prefix}_{month}_Constraint")
        # Add the constraint to the model
        model += constraint
        # Return the updated model
        return model

    def add_variable_from_prefixes(self, variables, prefixes):
        """
        Adds variables to the LP problem for each prefix and month.

        Args:
            variables (dict): A dictionary containing the LP variables for each prefix and month.
            prefixes (list): A list of prefixes for which variables need to be added.

        Returns:
            dict: A dictionary containing the updated LP variables for each prefix and month.

        Example:
            >>> variables = {'prefix1': [var1, var2, var3], 'prefix2': [var4, var5, var6]}
            >>> prefixes = ['prefix3', 'prefix4']
            >>> add_variable_from_prefixes(variables, prefixes)
            {'prefix1': [var1, var2, var3], 'prefix2': [var4, var5, var6], 'prefix3': [var7, var8, var9], 'prefix4': [var10, var11, var12]}
        """
        # Loop through each month
        for month in range(0, self.NMONTHS):
            # Loop through each prefix
            for prefix in prefixes:
                # Create a new LP variable for the prefix and month
                variable = self.create_lp_variables(prefix, month)
                # Add the variable to the dictionary of LP variables
                variables[prefix.lower()][month] = variable
        # Return the updated dictionary of LP variables
        return variables

    def add_seaweed_to_model(self, month, variables):
        """
        Adds seaweed to the model by setting conditions for the seaweed wet on farm, used area, and other variables.
        Args:
            month (int): the current month of the simulation
            variables (dict): a dictionary containing the current values of the variables in the simulation
        Returns:
            dict: a dictionary containing the conditions for the seaweed wet on farm, used area, and other variables
        """

        # Initialize the conditions dictionary
        conditions = {}

        # Get the initial seaweed, maximum density, built area, and initial built seaweed area
        initial_seaweed = self.single_valued_constants["INITIAL_SEAWEED"]
        max_density = self.single_valued_constants["MAXIMUM_DENSITY"]
        built_area = self.time_consts["built_area"][month]
        initial_built_area = self.single_valued_constants["INITIAL_BUILT_SEAWEED_AREA"]

        # Set the conditions for the seaweed wet on farm, used area, and other variables
        conditions["Seaweed_Wet_On_Farm_Lowerbound"] = (
            initial_seaweed <= variables["seaweed_wet_on_farm"][month]
        )
        conditions["Seaweed_Wet_On_Farm_Upperbound"] = (
            variables["seaweed_wet_on_farm"][month] <= max_density * built_area
        )
        conditions["Used_Area_Lowerbound"] = (
            variables["used_area"][month] >= initial_built_area
        )
        conditions["Used_Area_Upperbound"] = variables["used_area"][month] <= built_area

        # Additional conditions for the first month and later months
        if month == 0:
            conditions["Seaweed_Wet_On_Farm"] = (
                variables["seaweed_wet_on_farm"][0] == initial_seaweed
            )
            conditions["Used_Area"] = variables["used_area"][0] == initial_built_area
            conditions["Seaweed_To_Humans"] = variables["seaweed_to_humans"][0] == 0
            conditions["Seaweed_Feed"] = variables["seaweed_feed"][0] == 0
            conditions["Seaweed_Biofuel"] = variables["seaweed_biofuel"][0] == 0

        else:
            # Calculate intermediate values to simplify the condition
            prev_seaweed = variables["seaweed_wet_on_farm"][month - 1]
            growth_rate = self.time_consts["growth_rates_monthly"][month] / 100.0
            humans_consumed = variables["seaweed_to_humans"][month]
            feed_consumed = variables["seaweed_feed"][month]
            biofuel_consumed = variables["seaweed_biofuel"][month]
            prev_used_area = variables["used_area"][month - 1]
            curr_used_area = variables["used_area"][month]
            harvest_loss = self.single_valued_constants["HARVEST_LOSS"] / 100.0
            min_density = self.single_valued_constants["MINIMUM_DENSITY"]

            # Set the condition for the seaweed wet on farm
            conditions["Seaweed_Wet_On_Farm"] = (
                variables["seaweed_wet_on_farm"][month]
                == prev_seaweed * (1 + growth_rate)
                - humans_consumed
                - feed_consumed
                - biofuel_consumed
                - (curr_used_area - prev_used_area) * min_density * harvest_loss
            )

<<<<<<< HEAD
        # Return the conditions dictionary
        return conditions

    def add_stored_food_to_model_only_first_year(self, month, variables):
        """
        Adds stored food to the model for the first year only.
        Args:
            month (int): the current month of the simulation
            variables (dict): a dictionary containing the variables of the simulation
        Returns:
            dict: a dictionary containing the conditions for the simulation
        """
        # Initialize an empty dictionary to store the conditions
        conditions = {}
=======
            model += (
                variables["seaweed_wet_on_farm"][month]
                == variables["seaweed_wet_on_farm"][month - 1]
                * (1 + self.time_consts["growth_rates_monthly"][month] / 100.0)
                - variables["seaweed_food_produced"][month]
                - (variables["used_area"][month] - variables["used_area"][month - 1])
                * self.single_valued_constants["MINIMUM_DENSITY"]
                * (self.single_valued_constants["HARVEST_LOSS"] / 100),
                "Seaweed_Wet_On_Farm_" + str(month) + "_Constraint",
            )

        return (model, variables)

    # incorporate linear constraints for stored food consumption each month
    def add_stored_food_to_model_only_first_year(self, model, variables, month):
        variables["stored_food_start"][month] = LpVariable(
            "Stored_Food_Start_Month_" + str(month) + "_Variable",
            0,
            self.single_valued_constants[
                "stored_food"
            ].initial_available_to_humans.kcals,
        )
        variables["stored_food_end"][month] = LpVariable(
            "Stored_Food_End_Month_" + str(month) + "_Variable",
            0,
            self.single_valued_constants[
                "stored_food"
            ].initial_available_to_humans.kcals,
        )
        variables["stored_food_eaten"][month] = LpVariable(
            "Stored_Food_Eaten_During_Month_" + str(month) + "_Variable",
            0,
            self.single_valued_constants[
                "stored_food"
            ].initial_available_to_humans.kcals,
        )

        if month == 0:  # first month
            model += (
                variables["stored_food_start"][month]
                == self.single_valued_constants[
                    "stored_food"
                ].initial_available_to_humans.kcals,
                "Stored_Food_Start_Month_" + str(month) + "_Constraint",
            )
            model += (
                variables["stored_food_end"][month]
                == variables["stored_food_start"][month]
                - variables["stored_food_eaten"][month],
                "Stored_Food_Eaten_During_Month_" + str(month) + "_Constraint",
            )
>>>>>>> 6cca53af

        # Get the maximum number of kcals of stored food available
        max_kcals = self.single_valued_constants["stored_food"].initial_available.kcals

        # If it's the first month of the simulation
        if month == 0:
            # Add the condition that the stored food at the start of the simulation is equal to the maximum kcals available
            conditions["Stored_Food_Start"] = (
                variables["stored_food_start"][0] == max_kcals
            )
            # Add the condition that the stored food eaten in the first month is equal to the difference between the stored food at the start of the month and the food used for humans, feed, and biofuel
            conditions["Stored_Food_Eaten"] = (
                variables["stored_food_end"][0]
                == variables["stored_food_start"][0]
                - variables["stored_food_to_humans"][0]
                - variables["stored_food_feed"][0]
                - variables["stored_food_biofuel"][0]
            )

        # If it's after the first year of the simulation
        elif month > 12:
            # Add the condition that all stored food prefixes after the second one are equal to 0
            for prefix in self.stored_food_prefixes[2:]:
                conditions[prefix] = variables[prefix][month] == 0

        # If it's within the first year of the simulation
        else:
            # Add the condition that the stored food eaten in the current month is equal to the difference between the stored food at the start of the month and the food used for humans, feed, and biofuel
            conditions["Stored_Food_Eaten"] = (
                variables["stored_food_end"][month]
                == variables["stored_food_start"][month]
                - variables["stored_food_to_humans"][month]
                - variables["stored_food_feed"][month]
                - variables["stored_food_biofuel"][month]
            )

        # Return the dictionary containing the conditions
        return conditions

    def add_stored_food_to_model(self, month, variables):
        if not self.single_valued_constants["STORE_FOOD_BETWEEN_YEARS"]:
            return self.add_stored_food_to_model_only_first_year(month, variables)

<<<<<<< HEAD
        conditions = {}
=======
        variables["stored_food_start"][month] = LpVariable(
            "Stored_Food_Start_Month_" + str(month) + "_Variable",
            0,
            self.single_valued_constants[
                "stored_food"
            ].initial_available_to_humans.kcals,
        )
        variables["stored_food_end"][month] = LpVariable(
            "Stored_Food_End_Month_" + str(month) + "_Variable",
            0,
            self.single_valued_constants[
                "stored_food"
            ].initial_available_to_humans.kcals,
        )
        variables["stored_food_eaten"][month] = LpVariable(
            "Stored_Food_Eaten_During_Month_" + str(month) + "_Variable",
            0,
            self.single_valued_constants[
                "stored_food"
            ].initial_available_to_humans.kcals,
        )
>>>>>>> 6cca53af

        if month == 0:  # first Month
            conditions["Stored_Food_Start"] = (
                variables["stored_food_start"][0]
<<<<<<< HEAD
                == self.single_valued_constants["stored_food"].initial_available.kcals
=======
                == self.single_valued_constants[
                    "stored_food"
                ].initial_available_to_humans.kcals,
                "Stored_Food_Start_Month_0_Constraint",
            )

        elif month == self.single_valued_constants["NMONTHS"] - 1:  # last month
            model += (
                variables["stored_food_end"][month] == 0,
                "Stored_Food_End_Month_" + str(month) + "_Constraint",
>>>>>>> 6cca53af
            )

        elif month == self.NMONTHS - 1:  # last month
            conditions["Stored_Food_End"] = variables["stored_food_end"][month] == 0
            conditions["Stored_Food_Start"] = (
                variables["stored_food_start"][month]
                == variables["stored_food_end"][month - 1]
            )

        else:
            conditions["Stored_Food_Start"] = (
                variables["stored_food_start"][month]
                == variables["stored_food_end"][month - 1]
            )

        conditions["Stored_Food_Eaten"] = (
            variables["stored_food_end"][month]
            == variables["stored_food_start"][month]
            - variables["stored_food_to_humans"][month]
            - variables["stored_food_feed"][month]
            - variables["stored_food_biofuel"][month]
        )

        return conditions

    def add_culled_meat_to_model(self, month, variables):
        """
        This function adds culled meat to the model based on the month and variables passed in.
        Args:
            month (int): The month for which the culled meat is being added
            variables (dict): A dictionary containing variables related to culled meat

        Returns:
            dict: A dictionary containing conditions related to culled meat

        Example:
            >>> optimizer = Optimizer()
            >>> variables = {
            ...     "culled_meat_start": [10, 20, 30],
            ...     "culled_meat_end": [20, 30, 40],
            ...     "culled_meat_eaten": [5, 10, 15]
            ... }
            >>> optimizer.add_culled_meat_to_model(1, variables)
            {'Culled_Meat_Start': True, 'Culled_Meat_Eaten': 10}
        """
        conditions = {}

        if month == 0:  # first Month
            # Check if the culled meat start value is equal to the constant value
            conditions["Culled_Meat_Start"] = (
                variables["culled_meat_start"][0]
                == self.single_valued_constants["culled_meat"]
            )
        else:
            # Check if the culled meat start value is equal to the culled meat end value of the previous month
            conditions["Culled_Meat_Start"] = (
                variables["culled_meat_start"][month]
                == variables["culled_meat_end"][month - 1]
            )

        # Calculate the amount of culled meat eaten in the month
        conditions["Culled_Meat_Eaten"] = (
            variables["culled_meat_end"][month]
            == variables["culled_meat_start"][month]
            - variables["culled_meat_eaten"][month]
        )

        return conditions

    def add_outdoor_crops_to_model_no_storage(self, month, variables):
        """
        Adds a condition to the model that checks if the crops food storage is zero for a given month.
        Args:
            month (int): The month to check the crops food storage for.
            variables (dict): A dictionary containing the variables used in the model.

        Returns:
            dict: A dictionary containing the condition to be added to the model.

        Example:
            >>> variables = {"crops_food_storage": [0, 0, 0, 0, 0, 0, 0, 0, 0, 0, 0, 0]}
            >>> add_outdoor_crops_to_model_no_storage(3, variables)
            {'Crops_Food_Storage_Zero': True}
        """
        # Create a dictionary containing the condition to be added to the model
        conditions = {
            "Crops_Food_Storage_Zero": variables["crops_food_storage"][month] == 0
        }
        # Return the dictionary containing the condition
        return conditions

    def handle_first_month(self, variables, month):
        """
        This function handles the first month of the simulation. It checks if the crops food storage is equal to the
        outdoor crops production minus the crops food eaten. If this condition is met, it returns a dictionary with the
        condition as a key and True as a value.
        Args:
            self (Optimizer): the instance of the Optimizer class
            variables (dict): a dictionary containing the variables used in the simulation
            month (int): the current month of the simulation
        Returns:
            dict: a dictionary containing the condition as a key and True as a value if the condition is met
        """
        # Define the condition to check
        conditions = {
            "Crops_Food_Storage": (
                variables["crops_food_storage"][month]
                == self.time_consts["outdoor_crops"].production.kcals[month]
                - variables["crops_food_eaten"][month]
            )
        }
        # Return the dictionary with the condition and its value
        return conditions

    def handle_last_month(
        self, variables, month, use_relocated_crops, initial_harvest_duration
    ):
        if use_relocated_crops:
            assert (
                month > initial_harvest_duration
            ), """ERROR: In relocated case, you need to have a scenario at least 1 harvest duration long,
                right now it is this many months for harvest duration:""" + str(
                initial_harvest_duration
            )

        conditions = {
            "Crops_Food_None_Left": variables["crops_food_storage"][month] == 0,
            "Crops_Food_Storage": (
                variables["crops_food_storage"][month]
                == self.time_consts["outdoor_crops"].production.kcals[month]
                + variables["crops_food_storage"][month - 1]
                - variables["crops_food_eaten"][month]
            ),
        }
        return conditions

    def handle_other_months(self, variables, month, use_relocated_crops):
        """
        This function handles months that are not January or July. It calculates the conditions for the month based on the
        variables passed in and returns them.

        Args:
            variables (dict): A dictionary containing variables for the simulation
            month (int): The current month of the simulation
            use_relocated_crops (bool): A boolean indicating whether or not to use relocated crops

        Returns:
            dict: A dictionary containing the conditions for the month

        Example:
            >>> variables = {
            ...     "crops_food_storage": [100, 200, 300, 400, 500, 600, 700, 800, 900, 1000, 1100, 1200],
            ...     "crops_food_eaten": [10, 20, 30, 40, 50, 60, 70, 80, 90, 100, 110, 120]
            ... }
            >>> month = 2
            >>> use_relocated_crops = False
            >>> optimizer = Optimizer()
            >>> optimizer.handle_other_months(variables, month, use_relocated_crops)
            {'Crops_Food_Storage': True}
        """
        # Calculate the conditions for the month
        conditions = {
            "Crops_Food_Storage": (
                variables["crops_food_storage"][month]
                == self.time_consts["outdoor_crops"].production.kcals[month]
                + variables["crops_food_storage"][month - 1]
                - variables["crops_food_eaten"][month]
            )
        }
        # Return the conditions
        return conditions

    def add_crops_food_eaten_with_nutrient_name(
        self, variables, month, nutrient, lowercase_nutrient
    ):
        conditions = {
            "Crops_Food_Eaten"
            + nutrient: (
                variables["crops_food_eaten" + lowercase_nutrient][month]
                == variables["crops_food_to_humans" + lowercase_nutrient][month]
                + variables["crops_food_biofuel" + lowercase_nutrient][month]
                + variables["crops_food_feed" + lowercase_nutrient][month]
            )
        }
        return conditions

    def create_linear_constraints_for_fat_and_protein_crops_food(
        self, month, variables, fat_multiplier, protein_multiplier
    ):
        """
        This function creates linear constraints for fat and protein crops food.
        Args:
            month (int): The month for which the constraints are being created
            variables (dict): A dictionary containing variables used in the constraints
            fat_multiplier (float): The multiplier for fat
            protein_multiplier (float): The multiplier for protein
        Returns:
            dict: A dictionary containing the created constraints
        """
        # Create an empty dictionary to store the conditions
        conditions = {}

        # Add constraints for crops food eaten without specifying a nutrient name
        conditions.update(
            self.add_crops_food_eaten_with_nutrient_name(variables, month, "", "")
        )

        # Create a dictionary to store the nutrient multipliers
        nutrient_multiplier_dictionary = {
            fat_multiplier: "_Fat",
            protein_multiplier: "_Protein",
        }

        # Loop through the nutrient multiplier dictionary
        for multiplier, nutrient in nutrient_multiplier_dictionary.items():
            # Convert the nutrient name to lowercase
            lowercase_nutrient = nutrient.lower()

            # Add constraints for crops food eaten with a specified nutrient name
            conditions.update(
                self.add_crops_food_eaten_with_nutrient_name(
                    variables, month, nutrient, lowercase_nutrient
                )
            )

            # Loop through the usage types
            for usage_type in ["_Feed", "_Biofuel"]:
                # Convert the usage type to lowercase
                lowercase_usage_type = usage_type.lower()

                # Add a constraint for the crops food eaten conversion
                conditions["Crops_Food_Eaten_Conversion" + usage_type + nutrient] = (
                    variables["crops_food" + lowercase_usage_type + lowercase_nutrient][
                        month
                    ]
                    == variables["crops_food" + lowercase_usage_type][month]
                    * multiplier
                )

        # Return the created conditions
        return conditions

    def get_outdoor_crops_month_constants(self, use_relocated_crops, month):
        """
        Calculates the constants for outdoor crops based on the month and whether or not
        relocated crops are being used. Returns a tuple of the initial harvest duration,
        fat multiplier, and protein multiplier.

        Args:
            use_relocated_crops (bool): Whether or not relocated crops are being used.
            month (int): The current month.

        Returns:
            tuple: A tuple containing the initial harvest duration, fat multiplier, and
            protein multiplier.

        Example:
            >>> get_outdoor_crops_month_constants(True, 5)
            (7, 0.4, 0.3)
        """
        # Calculate the initial harvest duration based on constants
        initial_harvest_duration = (
            self.single_valued_constants["INITIAL_HARVEST_DURATION_IN_MONTHS"]
            + self.single_valued_constants["DELAY"]["ROTATION_CHANGE_IN_MONTHS"]
        )

        # Check if relocated crops are being used and if the month is greater than or equal
        # to the initial harvest duration
        if use_relocated_crops and month >= initial_harvest_duration:
            # If so, use the rotation fraction constants for fat and protein
            fat_multiplier = self.single_valued_constants["OG_ROTATION_FRACTION_FAT"]
            protein_multiplier = self.single_valued_constants[
                "OG_ROTATION_FRACTION_PROTEIN"
            ]
        else:
            # Otherwise, use the original fraction constants for fat and protein
            fat_multiplier = self.single_valued_constants["OG_FRACTION_FAT"]
            protein_multiplier = self.single_valued_constants["OG_FRACTION_PROTEIN"]

        # Return the calculated constants as a tuple
        return (initial_harvest_duration, fat_multiplier, protein_multiplier)

    def add_outdoor_crops_to_model(self, month, variables):
        conditions = {}

        use_relocated_crops = self.single_valued_constants["inputs"][
            "OG_USE_BETTER_ROTATION"
        ]
        (
            initial_harvest_duration,
            fat_multiplier,
            protein_multiplier,
        ) = self.get_outdoor_crops_month_constants(use_relocated_crops, month)

        conditions.update(
            self.create_linear_constraints_for_fat_and_protein_crops_food(
                month, variables, fat_multiplier, protein_multiplier
            )
        )

        if month == 0:
            conditions.update(self.handle_first_month(variables, month))
        elif month == self.NMONTHS - 1:
            conditions.update(
                self.handle_last_month(
                    variables, month, use_relocated_crops, initial_harvest_duration
                )
            )
        else:
            conditions.update(
                self.handle_other_months(variables, month, initial_harvest_duration)
            )

        return conditions

    def add_methane_scp_to_model(self, month, variables):
        """
        Adds the methane SCP (Substrate Coefficient of Production) constraint to the model for a given month.
        The constraint ensures that the total amount of methane SCP from all sources is less than or equal to the
        maximum amount of methane SCP allowed for that month.

        Args:
            month (int): The month for which the constraint is being added.
            variables (dict): A dictionary containing the variables used in the constraint.

        Returns:
            dict: A dictionary containing the methane SCP constraint.

        Example:
            >>> variables = {
            ...     "methane_scp_to_humans": [10, 20, 30],
            ...     "methane_scp_feed": [5, 10, 15],
            ...     "methane_scp_biofuel": [2, 4, 6]
            ... }
            >>> optimizer = Optimizer()
            >>> constraint = optimizer.add_methane_scp_to_model(1, variables)
            >>> print(constraint)
            {'Methane_SCP': True}
        """
        # Calculate the total amount of methane SCP from all sources for the given month
        total_methane_scp = (
            variables["methane_scp_to_humans"][month]
            + variables["methane_scp_feed"][month]
            + variables["methane_scp_biofuel"][month]
        )

        # Create a dictionary containing the methane SCP constraint
        conditions = {
            "Methane_SCP": (
                total_methane_scp <= self.time_consts["methane_scp"].kcals[month]
            )
        }

        return conditions

    def add_cellulosic_sugar_to_model(self, month, variables):
        """
        Adds the amount of cellulosic sugar available in a given month to the model and checks if it is within the
        limit of available kcals for that month.

        Args:
            month (int): The month for which the cellulosic sugar is being added to the model.
            variables (dict): A dictionary containing the variables for the model.

        Returns:
            dict: A dictionary containing the conditions for the model.

        Example:
            >>> variables = {
            ...     "cellulosic_sugar_to_humans": [100, 200, 300],
            ...     "cellulosic_sugar_feed": [50, 100, 150],
            ...     "cellulosic_sugar_biofuel": [25, 50, 75]
            ... }
            >>> optimizer = Optimizer()
            >>> optimizer.add_cellulosic_sugar_to_model(1, variables)
            {'Cellulosic_Sugar': True}
        """
        # Calculate the total amount of cellulosic sugar available in the given month
        total_cellulosic_sugar = (
            variables["cellulosic_sugar_to_humans"][month]
            + variables["cellulosic_sugar_feed"][month]
            + variables["cellulosic_sugar_biofuel"][month]
        )

        # Check if the total amount of cellulosic sugar is within the limit of available kcals for that month
        conditions = {
            "Cellulosic_Sugar": (
                total_cellulosic_sugar
                <= self.time_consts["cellulosic_sugar"].kcals[month]
            )
        }

        return conditions

    def add_percentage_intake_constraints(self, model, variables, month):
        """
        Adds constraints to the optimization model based on the percentage intake of the nonhuman and human diets,
        and the ratio of these resources used as biofuel.

        Args:
            model (object): The optimization model object
            variables (dict): A dictionary of variables used in the optimization model
            month (int): The month for which the constraints are being added

        Returns:
            object: The optimization model object with added constraints
        """

        # Dictionary containing nutrient ratios for different resources
        nutrient_ratios = {
            "Seaweed": self.single_valued_constants["SEAWEED_KCALS"],
            "Methane_SCP": 1,
            "Cellulosic_Sugar": 1,
        }

        # Loop through each nutrient and add constraints based on its usage
        for nutrient, nutrient_kcal_ratio in nutrient_ratios.items():
            if self.single_valued_constants["ADD_" + nutrient.upper()]:
                constraints_data = [
                    (
                        "HUMANS",
                        "MAX_" + nutrient.upper() + "_HUMANS_CAN_CONSUME_MONTHLY",
                        "to_humans",
                    ),
                    (
                        "FEED",
                        "MAX_" + nutrient.upper() + "_AS_PERCENT_KCALS_FEED",
                        "feed",
                    ),
                    (
                        "BIOFUEL",
                        "MAX_" + nutrient.upper() + "_AS_PERCENT_KCALS_BIOFUEL",
                        "biofuel",
                    ),
                ]
                for constraint_type, limit_key, usage in constraints_data:
                    # Calculate the condition for the constraint
                    condition = variables[nutrient.lower() + "_" + usage][
                        month
                    ] * nutrient_kcal_ratio <= (
                        self.single_valued_constants[limit_key]
                        if constraint_type == "HUMANS"
                        else self.single_valued_constants[limit_key]
                        / 100
                        * self.time_consts[usage.lower()].kcals[month]
                    )

                    # Add the constraint to the model
                    model = self.add_constraints(
                        model,
                        month,
                        condition,
                        nutrient + "_Limit_" + constraint_type,
                    )

        return model

    def add_feed_biofuel_to_model(self, model, variables, month):
        """
        Adds feed and biofuel variables to the model for a given month.

        Args:
            model (LpProblem): The LpProblem model to add the variables to.
            variables (dict): A dictionary containing the variables to add to the model.
            month (int): The month for which to add the variables.

        Returns:
            LpProblem: The Pulp model with the added variables.

        Example:
            >>> model = LpProblem()
            >>> variables = {
            ...     "stored_food_feed": [1, 2, 3],
            ...     "crops_food_feed": [4, 5, 6],
            ...     "seaweed_feed": [7, 8, 9],
            ...     "cellulosic_sugar_feed": [10, 11, 12],
            ...     "methane_scp_feed": [13, 14, 15],
            ...     "stored_food_biofuel": [16, 17, 18],
            ...     "crops_food_biofuel": [19, 20, 21],
            ...     "seaweed_biofuel": [22, 23, 24],
            ...     "cellulosic_sugar_biofuel": [25, 26, 27],
            ...     "methane_scp_biofuel": [28, 29, 30],
            ... }
            >>> optimizer = Optimizer()
            >>> optimizer.add_feed_biofuel_to_model(model, variables, 0)
        """
        # Calculate the sum of all feed variables for the given month
        feed_sum = (
            variables["stored_food_feed"][month]
            + variables["crops_food_feed"][month]
            + variables["seaweed_feed"][month]
            * self.single_valued_constants["SEAWEED_KCALS"]
            + variables["cellulosic_sugar_feed"][month]
            + variables["methane_scp_feed"][month]
        )

        # Calculate the sum of all biofuel variables for the given month
        biofuel_sum = (
            variables["stored_food_biofuel"][month]
            + variables["crops_food_biofuel"][month]
            + variables["seaweed_biofuel"][month]
            * self.single_valued_constants["SEAWEED_KCALS"]
            + variables["cellulosic_sugar_biofuel"][month]
            + variables["methane_scp_biofuel"][month]
        )

        # Define the conditions for the feed and biofuel variables
        conditions = {
            "Feed_Used": (feed_sum == self.time_consts["feed"].kcals[month]),
            "Biofuel_Used": (biofuel_sum == self.time_consts["biofuel"].kcals[month]),
        }

        # Add the conditions to the model for the given month
        model = self.add_conditions_to_model(model, month, conditions)

        return model

    # OBJECTIVE FUNCTIONS  #

    def add_objectives_to_model(self, model, variables, month, maximize_constraints):
        """
        Adds objectives to the optimization model.

        Args:
            model (pulp.LpProblem): The optimization model to which objectives are added.
            variables (dict): A dictionary of variables used in the optimization model.
            month (int): The month for which objectives are added.
            maximize_constraints (list): A list of constraints to be maximized.

        Returns:
            list: A list containing the updated model, variables, and maximize_constraints.

        """
        # Add percentage intake constraints to the model
        model = self.add_percentage_intake_constraints(model, variables, month)
        # Add feed biofuel to the model
        model = self.add_feed_biofuel_to_model(model, variables, month)

        # Add variables for consumed kcals, fat, and protein
        variables["consumed_kcals"][month] = LpVariable(
            name="Humans_Fed_Kcals_" + str(month) + "_Variable", lowBound=0
        )
        variables["consumed_fat"][month] = LpVariable(
            name="Humans_Fed_Fat_" + str(month) + "_Variable", lowBound=0
        )
        variables["consumed_protein"][month] = LpVariable(
            name="Humans_Fed_Protein_" + str(month) + "_Variable", lowBound=0
        )

        # Add constraint for consumed kcals
        model += (
            variables["consumed_kcals"][month]
            == (
                variables["stored_food_to_humans"][month]
                + variables["crops_food_to_humans"][month]
                + variables["seaweed_to_humans"][month]
                * self.single_valued_constants["SEAWEED_KCALS"]
                + self.time_consts["grazing_milk_kcals"][month]
                + self.time_consts["cattle_grazing_maintained_kcals"][month]
                + variables["culled_meat_eaten"][month]
                + variables["cellulosic_sugar_to_humans"][month]
                + variables["methane_scp_to_humans"][month]
                + self.time_consts["greenhouse_area"][month]
                * self.time_consts["greenhouse_kcals_per_ha"][month]
                + self.time_consts["fish"].to_humans.kcals[month]
                + self.time_consts["grain_fed_created_kcals"][month]
            )
            / self.single_valued_constants["BILLION_KCALS_NEEDED"]
            * 100,
            "Kcals_Fed_Month_" + str(month) + "_Constraint",
        )

        # Add constraints for consumed fat and protein
        # TODO: PUT BACK IN!
        # if self.single_valued_constants["inputs"]["INCLUDE_FAT"]:
        #     # fat monthly is in units thousand tons
        #     model += (
        #         variables["consumed_fat"][month]
        #         == (
        #             variables["stored_food_eaten"][month]
        #             * self.single_valued_constants["SF_FRACTION_FAT"]
        #             + variables["crops_food_eaten_fat"][month]
        #             + variables["seaweed_to_humans"][month]
        #             * self.single_valued_constants["SEAWEED_FAT"]
        #             + variables["seaweed_feed"][month]
        #             * self.single_valued_constants["SEAWEED_FAT"]
        #             + self.time_consts["grazing_milk_fat"][month]
        #             + self.time_consts["cattle_grazing_maintained_fat"][month]
        #             + variables["culled_meat_eaten"][month]
        #             * self.single_valued_constants["CULLED_MEAT_FRACTION_FAT"]
        #             + variables["methane_scp_to_humans"][month]
        #             * self.single_valued_constants["SCP_KCALS_TO_FAT_CONVERSION"]
        #             + variables["methane_scp_feed"][month]
        #             * self.single_valued_constants["SCP_KCALS_TO_FAT_CONVERSION"]
        #             + self.time_consts["greenhouse_area"][month]
        #             * self.time_consts["greenhouse_fat_per_ha"][month]
        #             + self.time_consts["fish"].to_humans.fat[month]
        #             + self.time_consts["grain_fed_created_fat"][month]
        #             - self.time_consts["nonhuman_consumption"].fat[month]
        #         )
        #         / self.single_valued_constants["THOU_TONS_FAT_NEEDED"]
        #         * 100,
        #         "Fat_Fed_Month_" + str(month) + "_Constraint",
        #     )

        # if self.single_valued_constants["inputs"]["INCLUDE_PROTEIN"]:
        #     model += (
        #         variables["consumed_protein"][month]
        #         == (
        #             variables["stored_food_eaten"][month]
        #             * self.single_valued_constants["SF_FRACTION_PROTEIN"]
        #             + variables["crops_food_eaten_protein"][month]
        #             + variables["seaweed_to_humans"][month]
        #             * self.single_valued_constants["SEAWEED_PROTEIN"]
        #             + variables["seaweed_feed"][month]
        #             * self.single_valued_constants["SEAWEED_PROTEIN"]
        #             + self.time_consts["grazing_milk_protein"][month]
        #             + self.time_consts["cattle_grazing_maintained_protein"][month]
        #             + variables["methane_scp_to_humans"][month]
        #             * self.single_valued_constants["SCP_KCALS_TO_PROTEIN_CONVERSION"]
        #             + variables["methane_scp_feed"][month]
        #             * self.single_valued_constants["SCP_KCALS_TO_PROTEIN_CONVERSION"]
        #             + variables["culled_meat_eaten"][month]
        #             * self.single_valued_constants["CULLED_MEAT_FRACTION_PROTEIN"]
        #             + self.time_consts["greenhouse_area"][month]
        #             * self.time_consts["greenhouse_protein_per_ha"][month]
        #             + self.time_consts["fish"].to_humans.kcals[month]
        #             + self.time_consts["grain_fed_created_protein"][month]
        #             - self.time_consts["nonhuman_consumption"].protein[month]
        #         )
        #         / self.single_valued_constants["THOU_TONS_PROTEIN_NEEDED"]
        #         * 100,
        #         "Protein_Fed_Month_" + str(month) + "_Constraint",
        #     )

        # Add constraint for no feeding human edible maintained meat or milk to animals or biofuels

        # Maximize the minimum objective_function value
        # We maximize the minimum humans fed from any month
        # We therefore maximize the minimum ratio of fat per human requirement,
        # protein per human requirement, or kcals per human requirement
        # for all months

        maximizer_string = "Kcals_Fed_Month_" + str(month) + "_Objective_Constraint"
        maximize_constraints.append(maximizer_string)
        model += (
            variables["objective_function"] <= variables["consumed_kcals"][month],
            maximizer_string,
        )

        if self.single_valued_constants["inputs"]["INCLUDE_FAT"]:
            maximizer_string = "Fat_Fed_Month_" + str(month) + "_Objective_Constraint"
            maximize_constraints.append(maximizer_string)
            model += (
                variables["objective_function"] <= variables["consumed_fat"][month],
                maximizer_string,
            )

        if self.single_valued_constants["inputs"]["INCLUDE_PROTEIN"]:
            maximizer_string = (
                "Protein_Fed_Month_" + str(month) + "_Objective_Constraint"
            )
            maximize_constraints.append(maximizer_string)
            model += (
                variables["objective_function"] <= variables["consumed_protein"][month],
                maximizer_string,
            )

        return [model, variables, maximize_constraints]<|MERGE_RESOLUTION|>--- conflicted
+++ resolved
@@ -4,12 +4,8 @@
 over time including models for traditional and resilient foods.
 """
 import pulp
-<<<<<<< HEAD
 import numpy as np
 from pulp import LpMaximize, LpMinimize, LpProblem, LpVariable, LpConstraint
-=======
-from pulp import LpMaximize, LpMinimize, LpProblem, LpVariable
->>>>>>> 6cca53af
 
 
 class Optimizer:
@@ -769,7 +765,6 @@
                 - (curr_used_area - prev_used_area) * min_density * harvest_loss
             )
 
-<<<<<<< HEAD
         # Return the conditions dictionary
         return conditions
 
@@ -784,59 +779,6 @@
         """
         # Initialize an empty dictionary to store the conditions
         conditions = {}
-=======
-            model += (
-                variables["seaweed_wet_on_farm"][month]
-                == variables["seaweed_wet_on_farm"][month - 1]
-                * (1 + self.time_consts["growth_rates_monthly"][month] / 100.0)
-                - variables["seaweed_food_produced"][month]
-                - (variables["used_area"][month] - variables["used_area"][month - 1])
-                * self.single_valued_constants["MINIMUM_DENSITY"]
-                * (self.single_valued_constants["HARVEST_LOSS"] / 100),
-                "Seaweed_Wet_On_Farm_" + str(month) + "_Constraint",
-            )
-
-        return (model, variables)
-
-    # incorporate linear constraints for stored food consumption each month
-    def add_stored_food_to_model_only_first_year(self, model, variables, month):
-        variables["stored_food_start"][month] = LpVariable(
-            "Stored_Food_Start_Month_" + str(month) + "_Variable",
-            0,
-            self.single_valued_constants[
-                "stored_food"
-            ].initial_available_to_humans.kcals,
-        )
-        variables["stored_food_end"][month] = LpVariable(
-            "Stored_Food_End_Month_" + str(month) + "_Variable",
-            0,
-            self.single_valued_constants[
-                "stored_food"
-            ].initial_available_to_humans.kcals,
-        )
-        variables["stored_food_eaten"][month] = LpVariable(
-            "Stored_Food_Eaten_During_Month_" + str(month) + "_Variable",
-            0,
-            self.single_valued_constants[
-                "stored_food"
-            ].initial_available_to_humans.kcals,
-        )
-
-        if month == 0:  # first month
-            model += (
-                variables["stored_food_start"][month]
-                == self.single_valued_constants[
-                    "stored_food"
-                ].initial_available_to_humans.kcals,
-                "Stored_Food_Start_Month_" + str(month) + "_Constraint",
-            )
-            model += (
-                variables["stored_food_end"][month]
-                == variables["stored_food_start"][month]
-                - variables["stored_food_eaten"][month],
-                "Stored_Food_Eaten_During_Month_" + str(month) + "_Constraint",
-            )
->>>>>>> 6cca53af
 
         # Get the maximum number of kcals of stored food available
         max_kcals = self.single_valued_constants["stored_food"].initial_available.kcals
@@ -880,49 +822,12 @@
         if not self.single_valued_constants["STORE_FOOD_BETWEEN_YEARS"]:
             return self.add_stored_food_to_model_only_first_year(month, variables)
 
-<<<<<<< HEAD
         conditions = {}
-=======
-        variables["stored_food_start"][month] = LpVariable(
-            "Stored_Food_Start_Month_" + str(month) + "_Variable",
-            0,
-            self.single_valued_constants[
-                "stored_food"
-            ].initial_available_to_humans.kcals,
-        )
-        variables["stored_food_end"][month] = LpVariable(
-            "Stored_Food_End_Month_" + str(month) + "_Variable",
-            0,
-            self.single_valued_constants[
-                "stored_food"
-            ].initial_available_to_humans.kcals,
-        )
-        variables["stored_food_eaten"][month] = LpVariable(
-            "Stored_Food_Eaten_During_Month_" + str(month) + "_Variable",
-            0,
-            self.single_valued_constants[
-                "stored_food"
-            ].initial_available_to_humans.kcals,
-        )
->>>>>>> 6cca53af
 
         if month == 0:  # first Month
             conditions["Stored_Food_Start"] = (
                 variables["stored_food_start"][0]
-<<<<<<< HEAD
                 == self.single_valued_constants["stored_food"].initial_available.kcals
-=======
-                == self.single_valued_constants[
-                    "stored_food"
-                ].initial_available_to_humans.kcals,
-                "Stored_Food_Start_Month_0_Constraint",
-            )
-
-        elif month == self.single_valued_constants["NMONTHS"] - 1:  # last month
-            model += (
-                variables["stored_food_end"][month] == 0,
-                "Stored_Food_End_Month_" + str(month) + "_Constraint",
->>>>>>> 6cca53af
             )
 
         elif month == self.NMONTHS - 1:  # last month
