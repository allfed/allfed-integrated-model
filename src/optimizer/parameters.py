--- conflicted
+++ resolved
@@ -18,11 +18,7 @@
 from src.food_system.seaweed import Seaweed
 from src.food_system.feed_and_biofuels import FeedAndBiofuels
 from src.food_system.food import Food
-<<<<<<< HEAD
 from src.food_system.animal_populations import CalculateFeedAndMeat
-=======
-from src.food_system.calculate_animals_and_feed_over_time import CalculateAnimalOutputs
->>>>>>> 6cca53af
 
 
 class Parameters:
@@ -77,11 +73,8 @@
             assert (
                 constants_inputs["ADD_MAINTAINED_MEAT"] is True
             ), "Maintained meat needs to be added for continued feed usage"
-<<<<<<< HEAD
 
         # Check if function is run for the first time
-=======
->>>>>>> 6cca53af
         assert self.FIRST_TIME_RUN
         self.FIRST_TIME_RUN = False
 
@@ -661,501 +654,8 @@
 
         """
 
-<<<<<<< HEAD
         # Create a CellulosicSugar object
         cellulosic_sugar = CellulosicSugar(constants_inputs)
-=======
-        # TODO: parametrize these constants in the scenarios so they can be adjusted
-        # without messing with the code
-
-        # This function encodes the fact that the use of improved crop rotations ALSO alters the
-        # way we treat dairy cattle
-        # In particular, if we are using improved crop rotations, part of this is assuming dairy cattle
-        # are fully fed by grass
-        # If we aren't using improved rotations (a somewhat more pessimistic outcome), we stop breeding
-        # cattle entirely and don't use up any of the grass
-        # for dairy output.
-        if constants_inputs["OG_USE_BETTER_ROTATION"]:
-            reduction_in_dairy_calves = 0
-            use_grass_and_residues_for_dairy = True
-        else:
-            reduction_in_dairy_calves = 100
-            use_grass_and_residues_for_dairy = False
-
-        cao = CalculateAnimalOutputs()
-
-        # if we have an immediate shutoff, then turn off the feed to animals entirely
-        if constants_inputs["DELAY"]["FEED_SHUTOFF_MONTHS"] == 0:
-            feed_ratio = 0
-        else:
-            feed_ratio = 1
-
-        (
-            biofuels_before_cap_prewaste,
-            feed_before_cap_prewaste,
-            meat_and_dairy,
-            time_consts,
-            constants_out,
-        ) = self.init_meat_and_dairy_and_feed_from_breeding(
-            constants_inputs,
-            reduction_in_dairy_calves,
-            use_grass_and_residues_for_dairy,
-            cao,
-            feed_and_biofuels,
-            meat_and_dairy,
-            feed_ratio,
-            constants_out,
-            time_consts,
-        )
-
-        # # this only works for countries that will have enough to provide for combined feed for all the animals.
-        # combined_nonhuman_consumption_before_cap_or_waste = (
-        #     biofuels_before_cap_prewaste + feed_before_cap_prewaste
-        # )
-
-        (
-            time_consts,
-            constants_out,
-            feed_and_biofuels,
-        ) = self.subtract_feed_and_biofuels_from_production(
-            constants_inputs,
-            time_consts,
-            constants_out,
-            biofuels_before_cap_prewaste,
-            feed_before_cap_prewaste,
-            seaweed,
-            cellulosic_sugar,
-            methane_scp,
-            outdoor_crops,
-            stored_food,
-            feed_and_biofuels,
-        )
-
-        # # make sure nonhuman consumption is always less than or equal
-        # # to outdoor crops+stored food for all nutrients, PRE-WASTE
-        # # in the case that feed usage is impossibly high, and it's reduced, meat is reduced as well
-        # # This results in a new value assigned to "culled_meat" (note: "maintained_meat" is an artifact of the
-        # # old way of calculating meat production)
-        # ratio = feed_and_biofuels.set_nonhuman_consumption_with_cap(
-        #     constants_inputs,
-        #     outdoor_crops,  # net_feed_available_without_stored_food,
-        #     stored_food,
-        #     biofuels_before_cap_prewaste,
-        #     feed_before_cap_prewaste,
-        #     excess_feed_prewaste,
-        # )
-
-        # if ratio < 1:
-        #     # impossibly high feed demands, we reduced feed, now we have to reduce meat ouput accordingly
-        #     (
-        #         biofuels_before_cap_prewaste,
-        #         feed_before_cap_prewaste,
-        #         excess_feed_prewaste,
-        #         feed_and_biofuels,
-        #         meat_and_dairy,
-        #         time_consts,
-        #         constants_out,
-        #     ) = self.init_meat_and_dairy_and_feed_from_breeding(
-        #         constants_inputs,
-        #         reduction_in_dairy_calves,
-        #         use_grass_and_residues_for_dairy,
-        #         cao,
-        #         feed_and_biofuels,
-        #         meat_and_dairy,
-        #         ratio,
-        #         constants_out,
-        #         time_consts,
-        #     )
-
-        # feed_and_biofuels.nonhuman_consumption = (
-        #     feed_and_biofuels.biofuels + feed_and_biofuels.feed
-        # )
-
-        # nonhuman_consumption = feed_and_biofuels.nonhuman_consumption
-
-        # post waste
-        # time_consts["nonhuman_consumption"] = nonhuman_consumption
-        # time_consts[
-        #     "excess_feed"
-        # ] = feed_and_biofuels.get_excess_food_usage_from_percents(
-        #     constants_inputs["EXCESS_FEED_PERCENT"]
-        # )
-        # return feed_and_biofuels, meat_and_dairy, constants_out, time_consts
-        time_consts = self.add_dietary_constraints_to_scp_and_cs(
-            constants_out, time_consts
-        )
-        return (
-            constants_out,
-            time_consts,
-            feed_and_biofuels,
-        )
-
-    def add_dietary_constraints_to_scp_and_cs(self, constants_out, time_consts):
-        if constants_out["ADD_METHANE_SCP"]:
-            # loop through the methane SCP and make sure it's never greater than
-            # the minimum fraction able to be eaten by humans.
-            # If it is greater, reduce it to the minimum.
-            capped_kcals_ratios = np.array([])
-            methane_scp = time_consts["methane_scp"]
-            methane_scp_fraction = (
-                methane_scp.for_humans.in_units_percent_fed().kcals / 100
-            )
-            capped_kcals_ratios = []
-            for month in range(0, len(methane_scp_fraction)):
-                capped_kcals_ratios.append(
-                    min(
-                        methane_scp_fraction[month],
-                        methane_scp.MAX_FRACTION_HUMAN_FOOD_CONSUMED_AS_SCP,
-                    )
-                )
-            time_consts["methane_scp"].for_humans = methane_scp.for_humans * np.array(
-                capped_kcals_ratios
-            )
-
-        if constants_out["ADD_CELLULOSIC_SUGAR"]:
-            # loop through the cellulosic sugar and make sure it's never greater than
-            # the minimum fraction able to be eaten by humans.
-            # If it is greater, reduce it to the minimum.
-            capped_kcals_ratios = np.array([])
-            cellulosic_sugar = time_consts["cellulosic_sugar"]
-            cellulosic_sugar.for_humans.make_sure_is_a_list()
-            cellulosic_sugar_fraction = (
-                cellulosic_sugar.for_humans.in_units_percent_fed().kcals / 100
-            )
-            capped_kcals_ratios = []
-            for month in range(0, len(cellulosic_sugar_fraction)):
-                capped_kcals_ratios.append(
-                    min(
-                        cellulosic_sugar_fraction[month],
-                        cellulosic_sugar.MAX_FRACTION_HUMAN_FOOD_CONSUMED_AS_CS,
-                    )
-                )
-
-            time_consts[
-                "cellulosic_sugar"
-            ].for_humans = cellulosic_sugar.for_humans * np.array(capped_kcals_ratios)
-
-        return time_consts
-
-    def subtract_feed_and_biofuels_from_production(
-        self,
-        constants_inputs,
-        time_consts,
-        constants_out,
-        biofuels_before_cap_prewaste,
-        feed_before_cap_prewaste,
-        seaweed,
-        cellulosic_sugar,
-        methane_scp,
-        outdoor_crops,
-        stored_food,
-        feed_and_biofuels,
-    ):
-        (
-            outdoor_crops_remaining_after_biofuel,
-            remaining_biofuel_needed_from_stored_food,
-            outdoor_crops_used_for_biofuel,
-            methane_scp_used_for_biofuel,
-            cellulosic_sugar_used_for_biofuel,
-        ) = self.calculate_biofuel_components_without_stored_food(
-            constants_inputs["INCLUDE_FAT"] or constants_inputs["INCLUDE_PROTEIN"],
-            biofuels_before_cap_prewaste,
-            seaweed,
-            cellulosic_sugar,
-            methane_scp,
-            outdoor_crops,
-        )
-
-        cellulosic_sugar_remaining_after_biofuel = np.subtract(
-            cellulosic_sugar.production.kcals,
-            cellulosic_sugar_used_for_biofuel,
-        )
-        methane_scp_remaining_after_biofuel = np.subtract(
-            methane_scp.production.kcals,
-            methane_scp_used_for_biofuel,
-        )
-        (
-            outdoor_crops_remaining_after_feed_and_biofuel,
-            remaining_feed_needed_from_stored_food,
-            outdoor_crops_used_for_feed,
-            methane_scp_used_for_feed,
-            cellulosic_sugar_used_for_feed,
-        ) = self.calculate_feed_components_without_stored_food(
-            constants_inputs["INCLUDE_FAT"] or constants_inputs["INCLUDE_PROTEIN"],
-            feed_before_cap_prewaste,
-            cellulosic_sugar.MAX_FRACTION_FEED_CONSUMED_AS_CELLULOSIC_SUGAR,
-            methane_scp.MAX_FRACTION_FEED_CONSUMED_AS_SCP,
-            cellulosic_sugar_remaining_after_biofuel,
-            methane_scp_remaining_after_biofuel,
-            outdoor_crops_remaining_after_biofuel,
-        )
-
-        feed_and_biofuels.set_feed_and_biofuels(
-            outdoor_crops_used_for_biofuel,
-            methane_scp_used_for_biofuel,
-            cellulosic_sugar_used_for_biofuel,
-            remaining_biofuel_needed_from_stored_food,
-            outdoor_crops_used_for_feed,
-            methane_scp_used_for_feed,
-            cellulosic_sugar_used_for_feed,
-            remaining_feed_needed_from_stored_food,
-        )
-
-        methane_scp_remaining_after_feed_and_biofuel = (
-            methane_scp_remaining_after_biofuel - methane_scp_used_for_feed
-        )
-        cellulosic_sugar_remaining_after_feed_and_biofuel = (
-            cellulosic_sugar_remaining_after_biofuel - cellulosic_sugar_used_for_feed
-        )
-
-        # TODO: INCLUDE FAT AND PROTEIN HERE RATHER THAN JUST MAKING THEM ZERO!!!
-        outdoor_crops.for_humans = Food(
-            kcals=outdoor_crops_remaining_after_feed_and_biofuel,
-            fat=np.zeros(constants_inputs["NMONTHS"]),
-            protein=np.zeros(constants_inputs["NMONTHS"]),
-            kcals_units=outdoor_crops.production.kcals_units,
-            fat_units=outdoor_crops.production.fat_units,
-            protein_units=outdoor_crops.production.protein_units,
-        )
-        methane_scp.for_humans = Food(
-            kcals=methane_scp_remaining_after_feed_and_biofuel,
-            fat=np.zeros(constants_inputs["NMONTHS"]),
-            protein=np.zeros(constants_inputs["NMONTHS"]),
-            kcals_units=methane_scp.production.kcals_units,
-            fat_units=methane_scp.production.fat_units,
-            protein_units=methane_scp.production.protein_units,
-        )
-        cellulosic_sugar.for_humans = Food(
-            kcals=cellulosic_sugar_remaining_after_feed_and_biofuel,
-            fat=np.zeros(constants_inputs["NMONTHS"]),
-            protein=np.zeros(constants_inputs["NMONTHS"]),
-            kcals_units=cellulosic_sugar.production.kcals_units,
-            fat_units=cellulosic_sugar.production.fat_units,
-            protein_units=cellulosic_sugar.production.protein_units,
-        )
-
-        assert (
-            remaining_feed_needed_from_stored_food.all_greater_than_or_equal_to_zero()
-        )
-        assert (
-            remaining_biofuel_needed_from_stored_food.all_greater_than_or_equal_to_zero()
-        )
-        total_feed_usage_stored_food = (
-            remaining_feed_needed_from_stored_food.get_nutrients_sum()
-            + remaining_biofuel_needed_from_stored_food.get_nutrients_sum()
-        )
-
-        assert total_feed_usage_stored_food.all_greater_than_or_equal_to_zero()
-        # assert (
-        #     np.max(running_demand_for_stored_food) == running_demand_for_stored_food[-1]
-        # )
-        # this means that we have enough calories for all the feed.
-        # otherwise, we'd need to somehow reduce feed demand.
-
-        # the total demand needed all added up
-        stored_food.initial_available_to_humans = (
-            stored_food.initial_available - total_feed_usage_stored_food
-        )
-
-        if (
-            not stored_food.initial_available_to_humans.all_greater_than_or_equal_to_zero()
-        ):
-            print("")
-            print(
-                "WARNING: THE INPUT ASSUMPTIONS FOR THE SCENARIO CONSIDERED ARE UNREALISTIC!"
-            )
-            print(
-                "         You have chosen an amount of feed and biofuels which are untenable"
-            )
-            print(
-                "         and cannot be satisfied by the outdoor crop production, available"
-            )
-            print(
-                "         cellulosic sugar, and available methane single cell protein."
-            )
-            print(
-                "         The feed required before waste comes to "
-                + str(feed_before_cap_prewaste.get_nutrients_sum()).strip()
-                + " over the entire simulation."
-            )
-            print(
-                "         The biofuels required before waste comes to "
-                + str(biofuels_before_cap_prewaste.get_nutrients_sum()).strip()
-                + " over the entire simulation."
-            )
-            print(
-                "         The outdoor crop production to satisfy this before waste comes to "
-                + str(
-                    outdoor_crops.production.get_nutrients_sum()
-                    / (1 - outdoor_crops.CROP_WASTE / 100)
-                ).strip()
-                + " over the entire simulation."
-            )
-            print(
-                "         The stored food available before waste at the start of the simulation is "
-                + str(
-                    stored_food.initial_available / (1 - outdoor_crops.CROP_WASTE / 100)
-                ).strip()
-                + "."
-            )
-            print(
-                "         This results in a net deficit of calories (after using up all stored food) of:"
-                + str(-stored_food.initial_available_to_humans).strip()
-            )
-            print("Setting stored food to zero!")
-            print(
-                "(The resulting graph shown and percent people fed is therefore also likely unrealistic.)"
-            )
-            print("")
-
-            # Set stored food to zero
-            stored_food.initial_available_to_humans.new_food_just_from_kcals()
-
-        time_consts["seaweed"] = seaweed
-        time_consts["methane_scp"] = methane_scp
-        time_consts["cellulosic_sugar"] = cellulosic_sugar
-        time_consts["outdoor_crops"] = outdoor_crops
-        constants_out["stored_food"] = stored_food
-
-        return (time_consts, constants_out, feed_and_biofuels)
-
-    def calculate_biofuel_components_without_stored_food(
-        self,
-        include_fat_or_protein,
-        biofuels_before_cap_prewaste,
-        seaweed,
-        cellulosic_sugar,
-        methane_scp,
-        outdoor_crops,
-    ):
-        assert not include_fat_or_protein, """ERROR:" biofuel calculations are not 
-        working  yet for scenarios including fat or protein"""
-
-        # first, preference seaweed, then cellulosic_sugar, then methane_scp
-
-        # TODO: ADD SEAWEED
-        # cell sugar
-
-        cell_sugar_for_biofuel = (
-            cellulosic_sugar.MAX_FRACTION_BIOFUEL_CONSUMED_AS_CELLULOSIC_SUGAR
-            * biofuels_before_cap_prewaste.kcals
-        )
-
-        # minimum between elements of two 1d arrays
-        cell_sugar_for_biofuel_after_limit = np.min(
-            [cell_sugar_for_biofuel, cellulosic_sugar.production.kcals], axis=0
-        )
-
-        cellulosic_sugar_used_for_biofuel = np.min(
-            [cell_sugar_for_biofuel_after_limit, biofuels_before_cap_prewaste.kcals],
-            axis=0,
-        )
-
-        remaining_biofuel_needed = np.subtract(
-            biofuels_before_cap_prewaste.kcals, cellulosic_sugar_used_for_biofuel
-        )
-
-        # methanescp
-
-        methane_scp_for_biofuel = (
-            methane_scp.MAX_FRACTION_BIOFUEL_CONSUMED_AS_SCP * remaining_biofuel_needed
-        )
-
-        methane_scp_for_biofuel_after_limit = np.min(
-            [methane_scp_for_biofuel, methane_scp.production.kcals], axis=0
-        )
-
-        methane_scp_used_for_biofuel = np.min(
-            [methane_scp_for_biofuel_after_limit, remaining_biofuel_needed], axis=0
-        )
-
-        remaining_biofuel_needed = np.subtract(
-            biofuels_before_cap_prewaste.kcals, methane_scp_used_for_biofuel
-        )
-
-        # outdoor growing
-
-        outdoor_crops_used_for_biofuel_before_shift = np.min(
-            [outdoor_crops.production.kcals, remaining_biofuel_needed], axis=0
-        )
-
-        remaining_biofuel_needed_kcals_before_shift = np.subtract(
-            biofuels_before_cap_prewaste.kcals,
-            outdoor_crops_used_for_biofuel_before_shift,
-        )
-
-        outdoor_crops_remaining_after_biofuel_before_shift = (
-            outdoor_crops.production.kcals - outdoor_crops_used_for_biofuel_before_shift
-        )
-
-        # THE SHIFT AND SUBTRACT (ALLOWING STORED FOOD FROM OUTDOOR GROWING TO BE USED) IS BELOW
-
-        (
-            outdoor_crops_remaining_after_biofuel,
-            remaining_biofuel_needed_from_stored_food,
-            outdoor_crops_used_for_biofuel_stored_6months,
-        ) = self.subtract_off_usage_iteratively(
-            remaining_biofuel_needed_kcals_before_shift,
-            outdoor_crops_remaining_after_biofuel_before_shift,
-        )
-
-        outdoor_crops_used_for_biofuel = (
-            outdoor_crops_used_for_biofuel_stored_6months
-            + outdoor_crops_used_for_biofuel_before_shift
-        )
-
-        outdoor_crops_remaining_after_biofuel = np.subtract(
-            outdoor_crops.production.kcals,
-            outdoor_crops_used_for_biofuel,
-        )
-
-        return (
-            outdoor_crops_remaining_after_biofuel,
-            remaining_biofuel_needed_from_stored_food,
-            outdoor_crops_used_for_biofuel,
-            methane_scp_used_for_biofuel,
-            cellulosic_sugar_used_for_biofuel,
-        )
-
-    def calculate_feed_components_without_stored_food(
-        self,
-        include_fat_or_protein,
-        feeds_before_cap_prewaste,
-        max_fraction_feed_consumed_as_cellulosic_sugar,
-        max_fraction_feed_consumed_as_methane_scp,
-        cellulosic_sugar_remaining_after_biofuel,
-        methane_scp_remaining_after_biofuel,
-        outdoor_crops_remaining_after_biofuel,
-    ):
-        assert not include_fat_or_protein, """ERROR: feed calculations are not 
-        working  yet for scenarios including fat or protein"""
-
-        # first, preference seaweed, then cellulosic_sugar, then methane_scp
-        # this is used to reduce these food sources by the amount the feed
-        # is used in each month
-        # TODO: MAKE WORK WITH FAT AND PROTEIN
-        # TODO: ADD SEAWEED
-        # cell sugar
-
-        cell_sugar_for_feed = (
-            max_fraction_feed_consumed_as_cellulosic_sugar
-            * feeds_before_cap_prewaste.kcals
-        )
-
-        cell_sugar_for_feed_after_limit = np.min(
-            [cell_sugar_for_feed, cellulosic_sugar_remaining_after_biofuel], axis=0
-        )
-
-        cellulosic_sugar_used_for_feed = np.min(
-            [cell_sugar_for_feed_after_limit, feeds_before_cap_prewaste.kcals], axis=0
-        )
-
-        remaining_feed_needed = np.subtract(
-            feeds_before_cap_prewaste.kcals, cellulosic_sugar_used_for_feed
-        )
-
-        # methanescp
->>>>>>> 6cca53af
 
         # Calculate the monthly cellulosic sugar production
         cellulosic_sugar.calculate_monthly_cs_production(constants_inputs)
@@ -1174,7 +674,6 @@
         # Add the cellulosic production to the time_consts dictionary
         time_consts["cellulosic_sugar"] = cellulosic_sugar.production
 
-<<<<<<< HEAD
         # Return the updated constants_out dictionary, time_consts dictionary and the calculated cellulosic sugar object
         return constants_out, time_consts, cellulosic_sugar
 
@@ -1221,196 +720,6 @@
         ] = methane_scp.SCP_KCALS_TO_PROTEIN_CONVERSION
 
         return constants_out, time_consts, methane_scp
-=======
-        # outdoor growing
-        outdoor_crops_used_for_feed_before_shift = np.min(
-            [outdoor_crops_remaining_after_biofuel, remaining_feed_needed], axis=0
-        )
-
-        # this is the amount of kcals that all the combined sources could not fulfill
-        # in each month
-        # TODO: deal with nutrients...
-        remaining_feed_needed_kcals_before_shift = np.subtract(
-            feeds_before_cap_prewaste.kcals,
-            outdoor_crops_used_for_feed_before_shift,
-        )
-
-        # now that we have outdoor crops bottomed out in the winter seasons, let's also subtract off some of the outdoor
-        # crops in the high production seasons, if there is any remaining feed needed
-        # (because sometimes theres not enough stored food initial at start of the simulation to make up for all the
-        # lacking food needed for feed)
-
-        # there will be a bit of an offset here: the outdoor crops from months 12+ will be reduced by the amount of
-        # remaining feed needed. So we introduce a 6 month shift,
-        # so that the outdoor crops are moved forward in time by 6 months, and the feed is subtracted off.
-
-        outdoor_crops_remaining_after_feed_and_biofuel_before_shift = (
-            outdoor_crops_remaining_after_biofuel
-            - outdoor_crops_used_for_feed_before_shift
-        )
-
-        # THE SHIFT AND SUBTRACT (ALLOWING STORED FOOD FROM OUTDOOR GROWING TO BE USED) IS BELOW
-
-        (
-            outdoor_crops_remaining_after_feed_and_biofuel,
-            remaining_feed_needed_from_stored_food,
-            outdoor_crops_used_for_feed_stored_6months,
-        ) = self.subtract_off_usage_iteratively(
-            remaining_feed_needed_kcals_before_shift,
-            outdoor_crops_remaining_after_feed_and_biofuel_before_shift,
-        )
-
-        outdoor_crops_used_for_feed = (
-            outdoor_crops_used_for_feed_stored_6months
-            + outdoor_crops_used_for_feed_before_shift
-        )
-
-        # TO NOT DO THE SHIFT (may fail to have enough stored food...:
-
-        # # (
-        # #     outdoor_crops_remaining_after_feed_and_biofuel,
-        # #     remaining_feed_needed_kcals,
-        # #     outdoor_crops_used_for_feed_stored_6months,
-        # # ) = self.subtract_off_feed_from_6mo_previous_outdoor_growing(
-        # #     remaining_feed_needed_kcals_before_shift,
-        # #     outdoor_crops_remaining_after_feed_and_biofuel_before_shift,
-        # # )
-
-        # outdoor_crops_remaining_after_feed_and_biofuel = (
-        #     outdoor_crops_remaining_after_feed_and_biofuel_before_shift
-        # )
-        # remaining_feed_needed_kcals = remaining_feed_needed_kcals_before_shift
-
-        # outdoor_crops_used_for_feed = (
-        #     # outdoor_crops_used_for_feed_stored_6months
-        #     +outdoor_crops_used_for_feed_before_shift
-        # )
-
-        # remaining_feed_needed_from_stored_food = Food(
-        #     kcals=np.array(remaining_feed_needed_kcals),
-        #     fat=np.zeros(len(remaining_feed_needed_kcals)),
-        #     protein=np.zeros(len(remaining_feed_needed_kcals)),
-        #     kcals_units="billion kcals each month",
-        #     fat_units="thousand tons each month",
-        #     protein_units="thousand tons each month",
-        # )
-
-        return (
-            outdoor_crops_remaining_after_feed_and_biofuel,
-            remaining_feed_needed_from_stored_food,
-            outdoor_crops_used_for_feed,
-            methane_scp_used_for_feed,
-            cellulosic_sugar_used_for_feed,
-        )
-
-    def subtract_off_usage_iteratively(
-        self,
-        remaining_usage_needed_kcals,
-        outdoor_crops_remaining,
-        max_shift=12,
-    ):
-        total_calories_init = np.sum(outdoor_crops_remaining) - np.sum(
-            remaining_usage_needed_kcals
-        )
-
-        total_outdoor_crops_used = np.zeros_like(remaining_usage_needed_kcals)
-
-        for shift in range(1, max_shift):
-            (
-                outdoor_crops_remaining,
-                remaining_usage_needed_kcals,
-                outdoor_crops_used_for_this_shift,
-            ) = self.subtract_off_usage_by_storing_outdoor_growing(
-                remaining_usage_needed_kcals,
-                outdoor_crops_remaining,
-                shift,
-            )
-            total_outdoor_crops_used += outdoor_crops_used_for_this_shift
-
-        total_calories_final = np.sum(outdoor_crops_remaining) - np.sum(
-            remaining_usage_needed_kcals
-        )
-
-        assert abs(total_calories_init - total_calories_final) < 1e-4
-
-        remaining_usage_needed_from_stored_food = Food(
-            kcals=np.array(remaining_usage_needed_kcals),
-            fat=np.zeros(len(remaining_usage_needed_kcals)),
-            protein=np.zeros(len(remaining_usage_needed_kcals)),
-            kcals_units="billion kcals each month",
-            fat_units="thousand tons each month",
-            protein_units="thousand tons each month",
-        )
-
-        return (
-            outdoor_crops_remaining,
-            remaining_usage_needed_from_stored_food,
-            total_outdoor_crops_used,
-        )
-
-    def subtract_off_usage_by_storing_outdoor_growing(
-        self,
-        remaining_usage_needed_kcals_before_shift,
-        outdoor_crops_remaining_before_shift,
-        MONTH_SHIFT,
-    ):
-        # now that we have outdoor crops bottomed out in the winter seasons, let's also subtract off some of the
-        # outdoor crops in the high production seasons, if there is any remaining usage needed
-        # (because sometimes theres not enough stored food initial at start of the simulation to make up for all the
-        # lacking food needed for usage)
-
-        # there will be a bit of an offset here: the outdoor crops from months 12+ will be reduced by the amount of
-        # remaining usage needed. So we introduce a 6 month shift, so that the outdoor
-        # crops are moved forward in time by 6 months, and the usage is subtracted off.
-
-        # mask off stored food we don't want to use to zero (if available food at a given month is zero, it won't
-        # be used)
-        masked_remaining_food = np.concatenate(
-            [
-                outdoor_crops_remaining_before_shift[:-MONTH_SHIFT],
-                np.zeros(MONTH_SHIFT),
-            ]
-        )
-
-        # move the available food 6 months into the future
-        outdoor_crops_which_can_be_used_later = np.roll(
-            masked_remaining_food, MONTH_SHIFT
-        )
-
-        assert len(masked_remaining_food) == len(outdoor_crops_which_can_be_used_later)
-
-        # get the amount which could be used for usage. Only use the amount that is needed, but not more than can
-        # be supplied.
-        outdoor_crops_used_for_usage_stored_shifted = np.min(
-            [
-                outdoor_crops_which_can_be_used_later,
-                remaining_usage_needed_kcals_before_shift,
-            ],
-            axis=0,
-        )
-
-        # the remaining usage needed is reduced for the months they are used (6 months after production)
-        remaining_usage_needed_kcals = np.subtract(
-            remaining_usage_needed_kcals_before_shift,
-            outdoor_crops_used_for_usage_stored_shifted,
-        )
-
-        # the amount of outdoor crops used is applied 6 months prior. Because first 12 months were masked out,this
-        # can't subtract from food at the end of the period
-        outdoor_crops_used_for_usage_stored_shifted = np.roll(
-            outdoor_crops_used_for_usage_stored_shifted, -MONTH_SHIFT
-        )
-        outdoor_crops_remaining = (
-            outdoor_crops_remaining_before_shift
-            - outdoor_crops_used_for_usage_stored_shifted
-        )
-
-        return (
-            outdoor_crops_remaining,
-            remaining_usage_needed_kcals,
-            outdoor_crops_used_for_usage_stored_shifted,
-        )
->>>>>>> 6cca53af
 
     def init_meat_and_dairy_and_feed_from_breeding(
         self,
@@ -1454,7 +763,6 @@
                 "keep_dairy": True,
                 "feed_ratio": feed_ratio,
             }
-
         feed_dairy_meat_results, feed = cao.calculate_feed_and_animals(data)
 
         constants_out, time_consts = self.calculate_culled_meat_from_feed_results(
