############################### Parameters ####################################
##                                                                            #
##           Calculates all the parameters that feed into the optimizer       #
##                                                                            #
###############################################################################


import os
import sys
import numpy as np

module_path = os.path.abspath(os.path.join("../.."))
if module_path not in sys.path:
    sys.path.append(module_path)

from src.food_system.biofuels import Biofuels
from src.food_system.feed import Feed
from src.food_system.meat_and_dairy import MeatAndDairy
from src.food_system.outdoor_crops import OutdoorCrops
from src.food_system.seafood import Seafood
from src.food_system.stored_food import StoredFood
from src.food_system.cellulosic_sugar import CellulosicSugar
from src.food_system.greenhouses import Greenhouses
from src.food_system.methane_scp import MethaneSCP
from src.food_system.seaweed import Seaweed


class Parameters:
    def __init__(self):

        self.DAYS_IN_MONTH = 30
        self.SIMULATION_STARTING_MONTH = "JUN"
        # Dictionary of the months to set the starting point of the model to
        # the months specified in parameters.py
        months_dict = {
            "JAN": 1,
            "FEB": 2,
            "MAR": 3,
            "APR": 4,
            "MAY": 5,
            "JUN": 6,
            "JUL": 7,
            "AUG": 8,
            "SEP": 9,
            "OCT": 10,
            "NOV": 11,
            "DEC": 12,
        }
        self.SIMULATION_STARTING_MONTH_NUM = months_dict[self.SIMULATION_STARTING_MONTH]

    def computeParameters(self, constants, VERBOSE=False):
        inputs_to_optimizer = constants["inputs"]  # single valued inputs to optimizer
        inputs_to_optimizer["STARTING_MONTH_NUM"] = self.SIMULATION_STARTING_MONTH_NUM

        # population
        self.POP = inputs_to_optimizer["POP"]
        # population in units of millions of people
        self.POP_BILLIONS = inputs_to_optimizer["POP"] / 1e9

        # full months duration of simulation
        NMONTHS = inputs_to_optimizer["NMONTHS"]
        NDAYS = NMONTHS * self.DAYS_IN_MONTH
        ADD_FISH = inputs_to_optimizer["ADD_FISH"]
        ADD_SEAWEED = inputs_to_optimizer["ADD_SEAWEED"]
        ADD_MEAT = inputs_to_optimizer["ADD_MEAT"]
        ADD_DAIRY = inputs_to_optimizer["ADD_DAIRY"]

        ADD_STORED_FOOD = inputs_to_optimizer["ADD_STORED_FOOD"]
        ADD_METHANE_SCP = inputs_to_optimizer["ADD_METHANE_SCP"]
        ADD_CELLULOSIC_SUGAR = inputs_to_optimizer["ADD_CELLULOSIC_SUGAR"]
        ADD_GREENHOUSES = inputs_to_optimizer["ADD_GREENHOUSES"]
        ADD_OUTDOOR_GROWING = inputs_to_optimizer["ADD_OUTDOOR_GROWING"]

        #### NUTRITION PER MONTH ####

        # https://docs.google.com/spreadsheets/d / 1RZqSrHNiIEuPQLtx1ebCd_kUcFvEF6Ea46xyzA5wU0s/edit#gid=1516287804

        # we will assume a 2100 kcals diet, and scale the "upper safe" nutrition
        # from the spreadsheet down to this "standard" level.
        # we also add 20% loss, according to the sorts of loss seen in this spreadsheet
        KCALS_DAILY = inputs_to_optimizer["NUTRITION"]["KCALS_DAILY"]
        PROTEIN_DAILY = inputs_to_optimizer["NUTRITION"]["PROTEIN_DAILY"]
        FAT_DAILY = inputs_to_optimizer["NUTRITION"]["FAT_DAILY"]

        # kcals per person
        self.KCALS_MONTHLY = KCALS_DAILY * self.DAYS_IN_MONTH

        # in thousands of tons (grams per ton == 1e6) per month
        self.FAT_MONTHLY = FAT_DAILY / 1e6 * self.DAYS_IN_MONTH / 1000

        # in thousands of tons (grams per ton == 1e6) per month per person
        self.PROTEIN_MONTHLY = PROTEIN_DAILY / 1e6 * self.DAYS_IN_MONTH / 1000

        # in billions of kcals per month for population
        self.BILLION_KCALS_NEEDED = self.KCALS_MONTHLY * self.POP_BILLIONS
        # in thousands of tons per month for population
        self.THOU_TONS_FAT_NEEDED = self.FAT_MONTHLY * self.POP
        # in thousands of tons per month for population
        self.THOU_TONS_PROTEIN_NEEDED = self.PROTEIN_MONTHLY * self.POP
        print("self.POP_BILLIONS")
        print(self.POP_BILLIONS)
<<<<<<< HEAD

=======
>>>>>>> 214145c9
        ####SEAWEED INITIAL VARIABLES####
        seaweed = Seaweed(inputs_to_optimizer)

        # determine area built to enable seaweed to grow there
        built_area = seaweed.get_built_area(inputs_to_optimizer)

        #### FISH ####

        seafood = Seafood(inputs_to_optimizer)

        (
            production_kcals_fish_per_month,
            production_fat_fish_per_month,
            production_protein_fish_per_month,
        ) = seafood.get_seafood_production(inputs_to_optimizer)

        #### BIOFUEL VARIABLES ####
        biofuels = Biofuels(inputs_to_optimizer)
        (biofuels_kcals, biofuels_fat, biofuels_protein) = biofuels.get_biofuel_usage(
            inputs_to_optimizer
        )

        #### FEED VARIABLES ####
        feed = Feed(inputs_to_optimizer)
        (biofuels_kcals, biofuels_fat, biofuels_protein) = feed.get_feed_usage(
            inputs_to_optimizer
        )

        ####LIVESTOCK, EGG, DAIRY INITIAL VARIABLES####

        meat_and_dairy = MeatAndDairy(inputs_to_optimizer)

        meat_and_dairy.calculate_meat_dairy_from_human_inedible_feed(
            inputs_to_optimizer
        )

        meat_and_dairy.calculate_meat_and_dairy_from_excess(feed.kcals_fed_to_animals)

        h_e_fed_dairy_produced = meat_and_dairy.h_e_fed_dairy_produced

        (
            chicken_pork_kcals,
            chicken_pork_fat,
            chicken_pork_protein,
            h_e_meat_kcals,
            h_e_meat_fat,
            h_e_meat_protein,
        ) = meat_and_dairy.get_meat_from_human_edible_feed()

        meat_and_dairy.calculate_animals_culled(inputs_to_optimizer)

        meat_and_dairy.calculate_meat_nutrition()

        meat_culled = meat_and_dairy.get_culled_meat(
            inputs_to_optimizer, feed.feed_shutoff_delay_months
        )
        (
            h_e_milk_kcals,
            h_e_milk_fat,
            h_e_milk_protein,
        ) = meat_and_dairy.get_dairy_from_human_edible_feed(inputs_to_optimizer)

        (
            dairy_milk_kcals,
            dairy_milk_fat,
            dairy_milk_protein,
        ) = meat_and_dairy.get_dairy_produced()

        self.chicken_pork_kcals = meat_and_dairy.chicken_pork_kcals
        self.cattle_h_e_maintained = meat_and_dairy.cattle_h_e_maintained

        (
            excess_kcals,
            excess_fat_used,
            excess_protein_used,
        ) = meat_and_dairy.get_excess(inputs_to_optimizer, biofuels, feed)

        (
            cattle_maintained_kcals,
            cattle_maintained_fat,
            cattle_maintained_protein,
        ) = meat_and_dairy.get_cattle_maintained()

        h_e_created_kcals = h_e_meat_kcals + h_e_milk_kcals
        h_e_created_fat = h_e_meat_fat + h_e_milk_fat
        h_e_created_protein = h_e_meat_protein + h_e_milk_protein

        # crop waste percentage is applied to excess calories, as these are
        # assumed to be excess crops being feed to animals
        CROP_WASTE = 1 - inputs_to_optimizer["WASTE"]["CROPS"] / 100

        h_e_balance_kcals = -excess_kcals * CROP_WASTE + h_e_created_kcals
        h_e_balance_fat = -excess_fat_used * CROP_WASTE + h_e_created_fat
        h_e_balance_protein = -excess_protein_used * CROP_WASTE + h_e_created_protein

        #### CROP PRODUCTION VARIABLES ####

        outdoor_crops = OutdoorCrops(inputs_to_optimizer)
        outdoor_crops.calculate_rotation_ratios(inputs_to_optimizer)
        outdoor_crops.calculate_monthly_production(inputs_to_optimizer)

        #### STORED FOOD VARIABLES ####

        stored_food = StoredFood(inputs_to_optimizer, outdoor_crops)

        #### CONSTANTS FOR GREENHOUSES ####

        greenhouses = Greenhouses(inputs_to_optimizer)

        greenhouse_area = greenhouses.get_greenhouse_area(
            inputs_to_optimizer, outdoor_crops
        )

        (
            greenhouse_kcals_per_ha,
            greenhouse_fat_per_ha,
            greenhouse_protein_per_ha,
        ) = greenhouses.get_greenhouse_yield_per_ha(inputs_to_optimizer, outdoor_crops)

        crops_food_produced = outdoor_crops.get_crop_production_minus_greenhouse_area(
            inputs_to_optimizer, greenhouses.greenhouse_fraction_area
        )

        #### CONSTANTS FOR METHANE SINGLE CELL PROTEIN ####

        methane_scp = MethaneSCP(inputs_to_optimizer)
        methane_scp.calculate_monthly_scp_production(inputs_to_optimizer)

        (
            production_kcals_scp_per_month,
            production_fat_scp_per_month,
            production_protein_scp_per_month,
        ) = methane_scp.get_scp_production()

        #### CONSTANTS FOR CELLULOSIC SUGAR ####

        cellulosic_sugar = CellulosicSugar(inputs_to_optimizer)
        cellulosic_sugar.calculate_monthly_cs_production(inputs_to_optimizer)

        production_kcals_CS_per_month = cellulosic_sugar.get_monthly_cs_production()

        #### OTHER VARIABLES ####

        CONVERSION_TO_KCALS = self.POP / 1e9 / KCALS_DAILY
        CONVERSION_TO_FAT = self.POP / 1e9 / FAT_DAILY
        CONVERSION_TO_PROTEIN = self.POP / 1e9 / PROTEIN_DAILY

        time_consts = {}  # time dependent constants as inputs to the optimizer

        time_consts["built_area"] = built_area
        time_consts["biofuels_fat"] = biofuels_fat
        time_consts["biofuels_protein"] = biofuels_protein
        time_consts["biofuels_kcals"] = biofuels_kcals
        time_consts["crops_food_produced"] = crops_food_produced  # no waste
        time_consts["greenhouse_kcals_per_ha"] = greenhouse_kcals_per_ha
        time_consts["greenhouse_fat_per_ha"] = greenhouse_fat_per_ha
        time_consts["greenhouse_protein_per_ha"] = greenhouse_protein_per_ha
        time_consts["production_kcals_scp_per_month"] = production_kcals_scp_per_month
        time_consts[
            "production_protein_scp_per_month"
        ] = production_protein_scp_per_month
        time_consts["production_fat_scp_per_month"] = production_fat_scp_per_month
        time_consts["production_kcals_fish_per_month"] = production_kcals_fish_per_month
        time_consts[
            "production_protein_fish_per_month"
        ] = production_protein_fish_per_month
        time_consts["production_fat_fish_per_month"] = production_fat_fish_per_month
        time_consts["production_kcals_CS_per_month"] = production_kcals_CS_per_month
        time_consts["dairy_milk_kcals"] = dairy_milk_kcals
        time_consts["dairy_milk_fat"] = dairy_milk_fat
        time_consts["dairy_milk_protein"] = dairy_milk_protein
        time_consts["h_e_milk_kcals"] = h_e_milk_kcals
        time_consts["h_e_milk_fat"] = h_e_milk_fat
        time_consts["h_e_milk_protein"] = h_e_milk_protein
        time_consts["h_e_created_kcals"] = h_e_created_kcals
        time_consts["h_e_created_fat"] = h_e_created_fat
        time_consts["h_e_created_protein"] = h_e_created_protein
        time_consts["h_e_balance_kcals"] = h_e_balance_kcals
        time_consts["h_e_balance_fat"] = h_e_balance_fat
        time_consts["h_e_balance_protein"] = h_e_balance_protein
        time_consts["cattle_maintained_kcals"] = cattle_maintained_kcals
        time_consts["cattle_maintained_fat"] = cattle_maintained_fat
        time_consts["cattle_maintained_protein"] = cattle_maintained_protein
        time_consts["greenhouse_area"] = greenhouse_area
        time_consts["meat_eaten"] = meat_culled
        time_consts["h_e_meat_kcals"] = h_e_meat_kcals
        time_consts["h_e_meat_fat"] = h_e_meat_fat
        time_consts["h_e_meat_protein"] = h_e_meat_protein
        time_consts["h_e_fed_dairy_produced"] = h_e_fed_dairy_produced
        time_consts["excess_kcals"] = excess_kcals
        time_consts["excess_fat_used"] = excess_fat_used
        time_consts["excess_protein_used"] = excess_protein_used

        # store variables useful for analysis

        constants = {}
        constants["VERBOSE"] = VERBOSE
        constants["NMONTHS"] = NMONTHS
        constants["NDAYS"] = NDAYS
        constants["DAYS_IN_MONTH"] = self.DAYS_IN_MONTH
        constants["POP"] = self.POP
        constants["POP_BILLIONS"] = self.POP_BILLIONS

        constants["ADD_STORED_FOOD"] = ADD_STORED_FOOD
        constants["ADD_FISH"] = ADD_FISH
        constants["ADD_SEAWEED"] = ADD_SEAWEED
        constants["ADD_GREENHOUSES"] = ADD_GREENHOUSES
        constants["ADD_MEAT"] = ADD_MEAT
        constants["ADD_DAIRY"] = ADD_DAIRY
        constants["ADD_OUTDOOR_GROWING"] = ADD_OUTDOOR_GROWING
        constants["ADD_CELLULOSIC_SUGAR"] = ADD_CELLULOSIC_SUGAR
        constants["ADD_METHANE_SCP"] = ADD_METHANE_SCP

        constants["CONVERSION_TO_KCALS"] = CONVERSION_TO_KCALS
        constants["CONVERSION_TO_FAT"] = CONVERSION_TO_FAT
        constants["CONVERSION_TO_PROTEIN"] = CONVERSION_TO_PROTEIN

        constants["BILLION_KCALS_NEEDED"] = self.BILLION_KCALS_NEEDED
        constants["THOU_TONS_FAT_NEEDED"] = self.THOU_TONS_FAT_NEEDED
        constants["THOU_TONS_PROTEIN_NEEDED"] = self.THOU_TONS_PROTEIN_NEEDED

        constants["KCALS_DAILY"] = KCALS_DAILY
        constants["FAT_DAILY"] = FAT_DAILY
        constants["PROTEIN_DAILY"] = PROTEIN_DAILY
        constants["KCALS_MONTHLY"] = self.KCALS_MONTHLY
        constants["PROTEIN_MONTHLY"] = self.PROTEIN_MONTHLY
        constants["FAT_MONTHLY"] = self.FAT_MONTHLY

        constants["SF_FRACTION_FAT"] = stored_food.SF_FRACTION_FAT
        constants["SF_FRACTION_PROTEIN"] = stored_food.SF_FRACTION_PROTEIN

        constants["OG_FRACTION_FAT"] = outdoor_crops.OG_FRACTION_FAT
        constants["OG_FRACTION_PROTEIN"] = outdoor_crops.OG_FRACTION_PROTEIN

        constants[
            "OG_ROTATION_FRACTION_KCALS"
        ] = outdoor_crops.OG_ROTATION_FRACTION_KCALS
        constants["OG_ROTATION_FRACTION_FAT"] = outdoor_crops.OG_ROTATION_FRACTION_FAT
        constants[
            "OG_ROTATION_FRACTION_PROTEIN"
        ] = outdoor_crops.OG_ROTATION_FRACTION_PROTEIN

        constants["MEAT_FRACTION_FAT"] = meat_and_dairy.MEAT_FRACTION_FAT
        constants["MEAT_FRACTION_PROTEIN"] = meat_and_dairy.MEAT_FRACTION_PROTEIN

        constants["CULL_DURATION_MONTHS"] = meat_and_dairy.CULL_DURATION_MONTHS

        constants["INITIAL_SEAWEED"] = seaweed.INITIAL_SEAWEED
        constants["SEAWEED_KCALS"] = seaweed.SEAWEED_KCALS
        constants["HARVEST_LOSS"] = seaweed.HARVEST_LOSS
        constants["SEAWEED_FAT"] = seaweed.SEAWEED_FAT
        constants["SEAWEED_PROTEIN"] = seaweed.SEAWEED_PROTEIN

        constants["MINIMUM_DENSITY"] = seaweed.MINIMUM_DENSITY
        constants["MAXIMUM_DENSITY"] = seaweed.MAXIMUM_DENSITY
        constants["MAXIMUM_AREA"] = seaweed.MAXIMUM_AREA
        constants["INITIAL_AREA"] = seaweed.INITIAL_AREA

        constants["INITIAL_SF_KCALS"] = stored_food.INITIAL_SF_KCALS  # no waste
        constants["INITIAL_MEAT"] = meat_and_dairy.INITIAL_MEAT

        constants["FISH_KCALS"] = seafood.FISH_KCALS
        constants["FISH_FAT"] = seafood.FISH_FAT
        constants["FISH_PROTEIN"] = seafood.FISH_PROTEIN

        constants["KG_PER_SMALL_ANIMAL"] = meat_and_dairy.KG_PER_SMALL_ANIMAL
        constants["KG_PER_MEDIUM_ANIMAL"] = meat_and_dairy.KG_PER_MEDIUM_ANIMAL
        constants["KG_PER_LARGE_ANIMAL"] = meat_and_dairy.KG_PER_LARGE_ANIMAL

        constants[
            "LARGE_ANIMAL_KCALS_PER_KG"
        ] = meat_and_dairy.LARGE_ANIMAL_KCALS_PER_KG
        constants["LARGE_ANIMAL_FAT_PER_KG"] = meat_and_dairy.LARGE_ANIMAL_FAT_PER_KG
        constants[
            "LARGE_ANIMAL_PROTEIN_PER_KG"
        ] = meat_and_dairy.LARGE_ANIMAL_PROTEIN_PER_KG

        constants[
            "MEDIUM_ANIMAL_KCALS_PER_KG"
        ] = meat_and_dairy.MEDIUM_ANIMAL_KCALS_PER_KG
        constants["MEDIUM_ANIMAL_FAT_PER_KG"] = meat_and_dairy.MEDIUM_ANIMAL_FAT_PER_KG
        constants[
            "MEDIUM_ANIMAL_PROTEIN_PER_KG"
        ] = meat_and_dairy.MEDIUM_ANIMAL_PROTEIN_PER_KG

        constants[
            "SMALL_ANIMAL_KCALS_PER_KG"
        ] = meat_and_dairy.SMALL_ANIMAL_KCALS_PER_KG
        constants["SMALL_ANIMAL_FAT_PER_KG"] = meat_and_dairy.SMALL_ANIMAL_FAT_PER_KG
        constants[
            "SMALL_ANIMAL_PROTEIN_PER_KG"
        ] = meat_and_dairy.SMALL_ANIMAL_PROTEIN_PER_KG

        constants["inputs"] = inputs_to_optimizer

        self.print_constants(constants,time_consts,feed,stored_food)

        return (constants, time_consts)

<<<<<<< HEAD
    def print_constants(self, constants, time_consts):
=======
    def print_constants(self,constants,time_consts,feed,stored_food):
>>>>>>> 214145c9
        # used by world population
        print("")
        print("calories consumed per day")
        print(constants["KCALS_DAILY"])
        print("fat consumed per day grams")
        print(constants["FAT_DAILY"])
        print("protein consumed per day grams")
        print(constants["PROTEIN_DAILY"])
        print("")
        print(
            "INITIAL_HUMANS_KCALS "
            + str(self.POP)
            + " people consumed million tons dry caloric monthly"
        )
        print(-self.POP * self.KCALS_MONTHLY / 4e6 / 1e6)
        print(
            "INITIAL_HUMANS_FAT "
            + str(self.POP)
            + " people consumed million tons monthly"
        )
        print(-self.POP * self.FAT_MONTHLY / 1e3)
        print(
            "INITIAL_HUMANS_PROTEIN "
            + str(self.POP)
            + " people consumed million tons monthly"
        )
        print(-self.POP * self.PROTEIN_MONTHLY / 1e3)
        print("")
        # 1000 tons protein or fat per dry caloric ton
        print("INITIAL_HUMANS_FAT consumed percentage")
        print(
            100
            * self.POP
            * self.FAT_MONTHLY
            / 1e3
            / (self.POP * self.KCALS_MONTHLY / 4e6 / 1e6)
        )
        print("INITIAL_HUMANS_PROTEIN consumed percentage")
        print(
            100
            * self.POP
            * self.PROTEIN_MONTHLY
            / 1e3
            / (self.POP * self.KCALS_MONTHLY / 4e6 / 1e6)
        )

        CFP = time_consts["crops_food_produced"][0]
        OG_RF_KCALS = constants["OG_ROTATION_FRACTION_KCALS"]
        OG_RF_FAT = constants["OG_ROTATION_FRACTION_FAT"]
        OG_RF_PROTEIN = constants["OG_ROTATION_FRACTION_PROTEIN"]

        # 1000 tons protein or fat per dry caloric ton
        print("")
        print("INITIAL_OG_KCALS million tons dry caloric monthly")
        print(CFP * 1e9 / 4e6 / 1e6)
        print("INITIAL_OG_FAT million tons monthly")
        print(CFP * constants["OG_FRACTION_FAT"] / 1e3)
        print("INITIAL_OG_PROTEIN million tons monthly")
        print(CFP * constants["OG_FRACTION_PROTEIN"] / 1e3)
        print("")
        print("INITIAL_OG_FAT percentage")
        print(100 * CFP * constants["OG_FRACTION_FAT"] / 1e3 / (CFP * 1e9 / 4e6 / 1e6))
        print("INITIAL_OG_PROTEIN percentage")
        print(
            100 * CFP * constants["OG_FRACTION_PROTEIN"] / 1e3 / (CFP * 1e9 / 4e6 / 1e6)
        )
        print("")
        print("INITIAL_OG_ROTATION_KCALS million tons dry caloric monthly")
        print(CFP * OG_RF_KCALS * 1e9 / 4e6 / 1e6)
        print("INITIAL_OG_ROTATION_FAT million tons monthly")
        print(CFP * OG_RF_FAT / 1e3)
        print("INITIAL_OG_ROTATION_PROTEIN million tons monthly")
        print(CFP * OG_RF_PROTEIN / 1e3)
        print("")
        print("INITIAL_OG_ROTATION_FAT percentage")
        print(100 * CFP * OG_RF_FAT / 1e3 / (CFP * OG_RF_KCALS * 1e9 / 4e6 / 1e6))
        print("INITIAL_OG_ROTATION_PROTEIN percentage")
        print(
            100
            * CFP
            * OG_RF_PROTEIN
            / 1e3
            / (time_consts["crops_food_produced"][0] * OG_RF_KCALS * 1e9 / 4e6 / 1e6)
        )

        INITIAL_SF_KCALS = constants["INITIAL_SF_KCALS"]
        SF_FRACTION_FAT = constants["SF_FRACTION_FAT"]
        SF_FRACTION_PROTEIN = constants["SF_FRACTION_PROTEIN"]

        print("")
        print("INITIAL_SF_KCALS million tons dry caloric")
        print(INITIAL_SF_KCALS * 1e9 / 4e6 / 1e6)
        print("INITIAL_SF_FAT million tons")
        print(INITIAL_SF_KCALS * SF_FRACTION_FAT / 1e3)
        print("INITIAL_SF_PROTEIN million tons")
        print(INITIAL_SF_KCALS * SF_FRACTION_PROTEIN / 1e3)
        print("")
        print("INITIAL_SF_FAT percentage")
        print(
            100
            * INITIAL_SF_KCALS
            * SF_FRACTION_FAT
            / 1e3
            / (INITIAL_SF_KCALS * 1e9 / 4e6 / 1e6)
        )
        print("INITIAL_SF_PROTEIN percentage")
<<<<<<< HEAD
        print(
            100
            * INITIAL_SF_KCALS
            * SF_FRACTION_PROTEIN
            / 1e3
            / (INITIAL_SF_KCALS * 1e9 / 4e6 / 1e6)
        )
        if self.feed_shutoff_kcals[0] > 0:
=======
        print(100 * INITIAL_SF_KCALS * SF_FRACTION_PROTEIN /
              1e3 / (INITIAL_SF_KCALS * 1e9 / 4e6 / 1e6))
        if(feed.FEED_MONTHLY_USAGE_KCALS > 0):
>>>>>>> 214145c9
            print("")
            print("INITIAL_FEED_KCALS million tons dry caloric monthly")
            print(-feed.FEED_MONTHLY_USAGE_KCALS * 1e9 / 4e6 / 1e6)
            print("INITIAL_FEED_FAT million tons monthly")
            print(-feed.FEED_MONTHLY_USAGE_FAT / 1e3)
            print("INITIAL_FEED_PROTEIN million tons monthly")
            print(-feed.FEED_MONTHLY_USAGE_PROTEIN / 1e3)
            print("")
            print("INITIAL_FEED_FAT percentage")
<<<<<<< HEAD
            print(
                100
                * self.FEED_MONTHLY_USAGE_FAT
                / 1e3
                / (self.FEED_MONTHLY_USAGE_KCALS * 1e9 / 4e6 / 1e6)
            )
            print("INITIAL_FEED_PROTEIN percentage")
            print(
                100
                * self.FEED_MONTHLY_USAGE_PROTEIN
                / 1e3
                / (self.FEED_MONTHLY_USAGE_KCALS * 1e9 / 4e6 / 1e6)
            )
=======
            print(100 * feed.FEED_MONTHLY_USAGE_FAT / 1e3 /
                  (feed.FEED_MONTHLY_USAGE_KCALS * 1e9 / 4e6 / 1e6))
            print("INITIAL_FEED_PROTEIN percentage")
            print(100 * feed.FEED_MONTHLY_USAGE_PROTEIN / 1e3 /
                  (feed.FEED_MONTHLY_USAGE_KCALS * 1e9 / 4e6 / 1e6))
>>>>>>> 214145c9
            print("")
            CPM = np.array(self.chicken_pork_kcals)[0]
            LARGE_ANIMAL_KCALS_PER_KG = constants["LARGE_ANIMAL_KCALS_PER_KG"]
            LARGE_ANIMAL_FAT_PER_KG = constants["LARGE_ANIMAL_FAT_PER_KG"]
            LARGE_ANIMAL_PROTEIN_PER_KG = constants["LARGE_ANIMAL_PROTEIN_PER_KG"]
            CM = (
                np.array(self.cattle_h_e_maintained)[0]
                * 1000
                * constants["LARGE_ANIMAL_KCALS_PER_KG"]
                / 1e9
            )
            if CPM > 0:
                print("INITIAL_CH_PK_KCALS million tons dry caloric monthly")
                print(CPM * 1e9 / 4e6 / 1e6)
                print("INITIAL_CH_PK_FAT million tons monthly")
                print(self.chicken_pork_fat[0] / 1e3)
                print("INITIAL_CH_PK_PROTEIN million tons monthly")
                print(self.chicken_pork_protein[0] / 1e3)
                print("")
                print("INITIAL_CH_PK_FAT percentage")
                print(100 * self.chicken_pork_fat[0] / 1e3 / (CPM * 1e9 / 4e6 / 1e6))
                print("INITIAL_CH_PK_PROTEIN percentage")
                print(
                    100 * self.chicken_pork_protein[0] / 1e3 / (CPM * 1e9 / 4e6 / 1e6)
                )
                print("")
            else:
                print("no chicken pork maintained")
                print("")
            if CM > 0:
                print("INITIAL_CM_KCALS million tons dry caloric monthly")
                print(CM * 1e9 / 4e6 / 1e6)

                print("INITIAL_CM_FAT million tons monthly")
                print(
                    CM
                    * 1e9
                    / LARGE_ANIMAL_KCALS_PER_KG
                    * LARGE_ANIMAL_FAT_PER_KG
                    / 1e6
                    / 1e3
                )
                print("INITIAL_CM_PROTEIN million tons monthly")
                print(
                    CM
                    * 1e9
                    / LARGE_ANIMAL_KCALS_PER_KG
                    * LARGE_ANIMAL_PROTEIN_PER_KG
                    / 1e6
                    / 1e3
                )
                print("")
                print("INITIAL_CM_FAT percentage")
                print(
                    100
                    * CM
                    * 1e9
                    / LARGE_ANIMAL_KCALS_PER_KG
                    * LARGE_ANIMAL_FAT_PER_KG
                    / 1e6
                    / 1e3
                    / (CM * 1e9 / 4e6 / 1e6)
                )
                print("INITIAL_CM_PROTEIN percentage")
                print(
                    100
                    * CM
                    * 1e9
                    / LARGE_ANIMAL_KCALS_PER_KG
                    * LARGE_ANIMAL_PROTEIN_PER_KG
                    / 1e6
                    / 1e3
                    / (CM * 1e9 / 4e6 / 1e6)
                )
                print("")
                print("culled chicken, pork, and cattle per month.")
                print(
                    "reaches minimum after "
                    + str(constants["CULL_DURATION_MONTHS"])
                    + " months"
                )
            else:
                print("no cattle maintained from human edible")
                print("")

            MEAT_WASTE = constants["inputs"]["WASTE"]["MEAT"]

            CM_IN_KCALS = time_consts["cattle_maintained_kcals"][0] / (
                1 - MEAT_WASTE / 100
            )
            CM_IN_FAT = time_consts["cattle_maintained_fat"][0] / (1 - MEAT_WASTE / 100)
            CM_IN_PROTEIN = time_consts["cattle_maintained_protein"][0] / (
                1 - MEAT_WASTE / 100
            )

            if CM_IN_KCALS > 0:
                print("INITIAL_CM_IN_KCALS million tons dry caloric monthly")
                print(CM_IN_KCALS * 1e9 / 4e6 / 1e6)

                print("INITIAL_CM_IN_FAT million tons monthly")
                print(CM_IN_FAT / 1e3)
                print("INITIAL_CM_IN_PROTEIN million tons monthly")
                print(CM_IN_PROTEIN / 1e3)
                print("")
                print("INITIAL_CM_IN_FAT percentage")
                print(100 * CM_IN_FAT / 1e3 / (CM_IN_KCALS * 1e9 / 4e6 / 1e6))
                print("INITIAL_CM_IN_PROTEIN percentage")
                print(100 * CM_IN_PROTEIN / 1e3 / (CM_IN_KCALS * 1e9 / 4e6 / 1e6))
                print("")
            else:
                print("No meat (would be cattle) from inedible sources")
                print("")

            print("")
            if constants["inputs"]["CULL_ANIMALS"]:
                print("INITIAL_CULLED_KCALS million tons dry caloric monthly")
                print("INITIAL_CULLED_FAT million tons monthly")
                print("INITIAL_CULLED_PROTEIN million tons monthly")
                print("")
                print("INITIAL_CULLED_FAT percentage")
                print("INITIAL_CULLED_PROTEIN percentage")
                print("")
        else:
            print("No Feed Usage")

        if constants["ADD_DAIRY"]:
            dairy_milk_kcals = time_consts["dairy_milk_kcals"][0]
            dairy_milk_fat = time_consts["dairy_milk_fat"][0]
            dairy_milk_protein = time_consts["dairy_milk_protein"][0]
            DAIRY_WASTE = constants["inputs"]["WASTE"]["DAIRY"]
            print("INITIAL_DAIRY_KCALS million tons dry caloric monthly")
            print(dairy_milk_kcals / (1 - DAIRY_WASTE / 100) * 1e9 / 4e6 / 1e6)

            print("INITIAL_DAIRY_FAT million tons monthly")
            print(dairy_milk_fat / (1 - DAIRY_WASTE / 100) / 1e3)
            print("INITIAL_DAIRY_PROTEIN million tons monthly")
            print(dairy_milk_protein / (1 - DAIRY_WASTE / 100) / 1e3)
            print("")
            print("INITIAL_DAIRY_FAT percentage")
            print(
                100
                * dairy_milk_fat
                / (1 - DAIRY_WASTE / 100)
                / 1e3
                / (dairy_milk_kcals / (1 - DAIRY_WASTE / 100) * 1e9 / 4e6 / 1e6)
            )
            print("INITIAL_DAIRY_PROTEIN percentage")
            print(
                100
                * dairy_milk_protein
                / (1 - DAIRY_WASTE / 100)
                / 1e3
                / (dairy_milk_kcals / (1 - DAIRY_WASTE / 100) * 1e9 / 4e6 / 1e6)
            )
            print("")
        if constants["ADD_FISH"]:
            FISH_WASTE = constants["inputs"]["WASTE"]["SEAFOOD"]
            production_kcals_fish_per_month = time_consts[
                "production_kcals_fish_per_month"
            ][0]
            production_fat_fish_per_month = time_consts[
                "production_fat_fish_per_month"
            ][0]
            production_protein_fish_per_month = time_consts[
                "production_protein_fish_per_month"
            ][0]

            print("INITIAL_FISH_KCALS million tons dry caloric monthly")
            print(
                production_kcals_fish_per_month
                / (1 - FISH_WASTE / 100)
                * 1e9
                / 4e6
                / 1e6
            )

            print("INITIAL_FISH_PROTEIN million tons monthly")
            print(production_protein_fish_per_month / (1 - FISH_WASTE / 100) / 1e3)
            print("INITIAL_FISH_FAT million tons monthly")
            print(production_fat_fish_per_month / (1 - FISH_WASTE / 100) / 1e3)
            print("")
            print("INITIAL_FISH_FAT percentage")
            print(
                100
                * production_fat_fish_per_month
                / (1 - FISH_WASTE / 100)
                / 1e3
                / (
                    production_kcals_fish_per_month
                    / (1 - FISH_WASTE / 100)
                    * 1e9
                    / 4e6
                    / 1e6
                )
            )
            print("INITIAL_FISH_PROTEIN percentage")
            print(
                100
                * production_protein_fish_per_month
                / (1 - FISH_WASTE / 100)
                / 1e3
                / (
                    production_kcals_fish_per_month
                    / (1 - FISH_WASTE / 100)
                    * 1e9
                    / 4e6
                    / 1e6
                )
            )
            print("")
            print("")
        if time_consts["biofuels_kcals"][0] > 0:
            # 1000 tons protein/fat per dry caloric ton
            print("INITIAL_BIOFUEL_KCALS million tons dry caloric monthly")
            print(-self.BIOFUEL_MONTHLY_USAGE_KCALS * 1e9 / 4e6 / 1e6)
            print("INITIAL_BIOFUEL_FAT million tons monthly")
            print(-self.BIOFUEL_MONTHLY_USAGE_FAT / 1e3)
            print("INITIAL_BIOFUEL_PROTEIN million tons monthly")
            print(-self.BIOFUEL_MONTHLY_USAGE_PROTEIN / 1e3)
            print("INITIAL_BIOFUEL_FAT percentage")
            print(
                100
                * self.BIOFUEL_MONTHLY_USAGE_FAT
                / 1e3
                / (self.BIOFUEL_MONTHLY_USAGE_KCALS * 1e9 / 4e6 / 1e6)
            )
            print("INITIAL_BIOFUEL_PROTEIN percentage")
            print(
                100
                * self.BIOFUEL_MONTHLY_USAGE_PROTEIN
                / 1e3
                / (self.BIOFUEL_MONTHLY_USAGE_KCALS * 1e9 / 4e6 / 1e6)
            )
        else:
            print("No biofuel usage")
            print("")

        if constants["ADD_METHANE_SCP"]:
            production_kcals_scp_per_month = time_consts[
                "production_kcals_scp_per_month"
            ]
            production_fat_scp_per_month = time_consts["production_fat_scp_per_month"]
            production_protein_scp_per_month = time_consts[
                "production_protein_scp_per_month"
            ]
            print("daily calories SCP")
            print(
                np.array(production_kcals_scp_per_month)
                * 1e9
                / self.DAYS_IN_MONTH
                / self.POP
            )
            print("daily kg SCP")
            print(
                np.array(production_kcals_scp_per_month)
                * 1e9
                / self.DAYS_IN_MONTH
                / self.POP
                / self.SCP_KCALS_PER_KG
            )
            print("daily grams protein SCP")
            print(
                np.array(production_kcals_scp_per_month)
                * 1e9
                / self.DAYS_IN_MONTH
                / self.POP
                / self.SCP_KCALS_PER_KG
                * self.SCP_FRAC_PROTEIN
                * 1000
            )
            print("1000 tons per month protein SCP")
            print(
                np.array(production_kcals_scp_per_month)
                * 1e9
                / self.SCP_KCALS_PER_KG
                * self.SCP_FRAC_PROTEIN
                / 1e6
            )<|MERGE_RESOLUTION|>--- conflicted
+++ resolved
@@ -99,10 +99,7 @@
         self.THOU_TONS_PROTEIN_NEEDED = self.PROTEIN_MONTHLY * self.POP
         print("self.POP_BILLIONS")
         print(self.POP_BILLIONS)
-<<<<<<< HEAD
-
-=======
->>>>>>> 214145c9
+
         ####SEAWEED INITIAL VARIABLES####
         seaweed = Seaweed(inputs_to_optimizer)
 
@@ -398,15 +395,11 @@
 
         constants["inputs"] = inputs_to_optimizer
 
-        self.print_constants(constants,time_consts,feed,stored_food)
+        self.print_constants(constants, time_consts, feed, stored_food)
 
         return (constants, time_consts)
 
-<<<<<<< HEAD
-    def print_constants(self, constants, time_consts):
-=======
-    def print_constants(self,constants,time_consts,feed,stored_food):
->>>>>>> 214145c9
+    def print_constants(self, constants, time_consts, feed, stored_food):
         # used by world population
         print("")
         print("calories consumed per day")
@@ -513,7 +506,6 @@
             / (INITIAL_SF_KCALS * 1e9 / 4e6 / 1e6)
         )
         print("INITIAL_SF_PROTEIN percentage")
-<<<<<<< HEAD
         print(
             100
             * INITIAL_SF_KCALS
@@ -521,12 +513,7 @@
             / 1e3
             / (INITIAL_SF_KCALS * 1e9 / 4e6 / 1e6)
         )
-        if self.feed_shutoff_kcals[0] > 0:
-=======
-        print(100 * INITIAL_SF_KCALS * SF_FRACTION_PROTEIN /
-              1e3 / (INITIAL_SF_KCALS * 1e9 / 4e6 / 1e6))
-        if(feed.FEED_MONTHLY_USAGE_KCALS > 0):
->>>>>>> 214145c9
+        if feed.FEED_MONTHLY_USAGE_KCALS > 0:
             print("")
             print("INITIAL_FEED_KCALS million tons dry caloric monthly")
             print(-feed.FEED_MONTHLY_USAGE_KCALS * 1e9 / 4e6 / 1e6)
@@ -536,27 +523,19 @@
             print(-feed.FEED_MONTHLY_USAGE_PROTEIN / 1e3)
             print("")
             print("INITIAL_FEED_FAT percentage")
-<<<<<<< HEAD
             print(
                 100
                 * self.FEED_MONTHLY_USAGE_FAT
                 / 1e3
-                / (self.FEED_MONTHLY_USAGE_KCALS * 1e9 / 4e6 / 1e6)
+                / (feed.FEED_MONTHLY_USAGE_KCALS * 1e9 / 4e6 / 1e6)
             )
             print("INITIAL_FEED_PROTEIN percentage")
             print(
                 100
                 * self.FEED_MONTHLY_USAGE_PROTEIN
                 / 1e3
-                / (self.FEED_MONTHLY_USAGE_KCALS * 1e9 / 4e6 / 1e6)
-            )
-=======
-            print(100 * feed.FEED_MONTHLY_USAGE_FAT / 1e3 /
-                  (feed.FEED_MONTHLY_USAGE_KCALS * 1e9 / 4e6 / 1e6))
-            print("INITIAL_FEED_PROTEIN percentage")
-            print(100 * feed.FEED_MONTHLY_USAGE_PROTEIN / 1e3 /
-                  (feed.FEED_MONTHLY_USAGE_KCALS * 1e9 / 4e6 / 1e6))
->>>>>>> 214145c9
+                / (feed.FEED_MONTHLY_USAGE_KCALS * 1e9 / 4e6 / 1e6)
+            )
             print("")
             CPM = np.array(self.chicken_pork_kcals)[0]
             LARGE_ANIMAL_KCALS_PER_KG = constants["LARGE_ANIMAL_KCALS_PER_KG"]
