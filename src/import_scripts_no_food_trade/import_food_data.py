--- conflicted
+++ resolved
@@ -26,16 +26,11 @@
 # of dictionaries
 col_names = {}
 
-<<<<<<< HEAD
-col_names["population"] = {
-    "ISO3 Country Code": "iso3",
-=======
 #NOTE: IF ANY OF THE UNITS CHANGE HERE, BE SURE TO CHANGE THE UNIT CONVERSIONS
 #      AS WELL IN THE SECTION DOWN BELOW
 
 col_names['population'] = {
     'ISO3 Country Code': "iso3",
->>>>>>> 214145c9
     "Country": "country",
     "Population (millions), 2020": "population",
 }
@@ -234,21 +229,6 @@
 
 
 # convert to tons dry caloric
-<<<<<<< HEAD
-dataframe_dict["food_stocks"]["stocks_kcals"] = (
-    dataframe_dict["food_stocks"]["stocks_kcals"] * 1e3
-)
-
-# convert to tons fat
-dataframe_dict["food_stocks"]["stocks_fat"] = (
-    dataframe_dict["food_stocks"]["stocks_fat"] * 1e3
-)
-
-# convert to tons protein
-dataframe_dict["food_stocks"]["stocks_protein"] = (
-    dataframe_dict["food_stocks"]["stocks_protein"] * 1e3
-)
-=======
 dataframe_dict["food_stocks"]['stocks_kcals'] = dataframe_dict["food_stocks"]['stocks_kcals'] * 1e6
 
 # convert to tons fat
@@ -256,7 +236,6 @@
 
 # convert to tons protein
 dataframe_dict["food_stocks"]['stocks_protein'] = dataframe_dict["food_stocks"]['stocks_protein'] * 1e6
->>>>>>> 214145c9
 
 
 # biofuel
